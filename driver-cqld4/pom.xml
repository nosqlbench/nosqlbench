<project xmlns="http://maven.apache.org/POM/4.0.0" xmlns:xsi="http://www.w3.org/2001/XMLSchema-instance" xsi:schemaLocation="http://maven.apache.org/POM/4.0.0 http://maven.apache.org/xsd/maven-4.0.0.xsd">
    <modelVersion>4.0.0</modelVersion>

    <parent>
        <groupId>io.nosqlbench</groupId>
        <artifactId>mvn-defaults</artifactId>
<<<<<<< HEAD
        <version>4.15.45-SNAPSHOT</version>
        <relativePath>../mvn-defaults/pom.xml</relativePath>
=======
        <version>4.15.47-SNAPSHOT</version>
        <relativePath>../mvn-defaults</relativePath>
>>>>>>> a667f95e
    </parent>

    <artifactId>driver-cqld4</artifactId>
    <packaging>jar</packaging>
    <name>${project.artifactId}</name>

    <description>
        A CQL ActivityType driver for http://nosqlbench.io/
    </description>

    <dependencies>

        <!-- core dependencies -->

        <dependency>
            <groupId>io.nosqlbench</groupId>
            <artifactId>engine-api</artifactId>
            <version>4.15.47-SNAPSHOT</version>
        </dependency>

        <dependency>
            <groupId>io.nosqlbench</groupId>
            <artifactId>drivers-api</artifactId>
            <version>4.15.47-SNAPSHOT</version>
        </dependency>

        <dependency>
            <groupId>io.nosqlbench</groupId>
            <artifactId>virtdata-lib-basics</artifactId>
            <version>4.15.47-SNAPSHOT</version>
            <scope>compile</scope>
        </dependency>

        <dependency>
            <groupId>com.datastax.oss</groupId>
            <artifactId>java-driver-core</artifactId>
            <version>4.11.1</version>
        </dependency>

        <dependency>
            <groupId>com.datastax.oss</groupId>
            <artifactId>java-driver-query-builder</artifactId>
            <version>4.11.1</version>
        </dependency>


<!--        &lt;!&ndash; For CQL compression option &ndash;&gt;-->
<!--        <dependency>-->
<!--            <groupId>org.lz4</groupId>-->
<!--            <artifactId>lz4-java</artifactId>-->
<!--        </dependency>-->

<!--        &lt;!&ndash; For CQL compression option &ndash;&gt;-->
<!--        <dependency>-->
<!--            <groupId>org.xerial.snappy</groupId>-->
<!--            <artifactId>snappy-java</artifactId>-->
<!--        </dependency>-->

    </dependencies>

</project><|MERGE_RESOLUTION|>--- conflicted
+++ resolved
@@ -4,13 +4,8 @@
     <parent>
         <groupId>io.nosqlbench</groupId>
         <artifactId>mvn-defaults</artifactId>
-<<<<<<< HEAD
-        <version>4.15.45-SNAPSHOT</version>
-        <relativePath>../mvn-defaults/pom.xml</relativePath>
-=======
         <version>4.15.47-SNAPSHOT</version>
         <relativePath>../mvn-defaults</relativePath>
->>>>>>> a667f95e
     </parent>
 
     <artifactId>driver-cqld4</artifactId>
