/*
 * Copyright (c) 2022 nosqlbench
 *
 * Licensed under the Apache License, Version 2.0 (the "License");
 * you may not use this file except in compliance with the License.
 * You may obtain a copy of the License at
 *
 *     http://www.apache.org/licenses/LICENSE-2.0
 *
 * Unless required by applicable law or agreed to in writing, software
 * distributed under the License is distributed on an "AS IS" BASIS,
 * WITHOUT WARRANTIES OR CONDITIONS OF ANY KIND, either express or implied.
 * See the License for the specific language governing permissions and
 * limitations under the License.
 */

package io.nosqlbench.cli.testing;

import org.junit.jupiter.api.Test;

import java.util.Optional;

import static org.assertj.core.api.Assertions.assertThat;

class ExitStatusIntegrationTests {

    private final String java = Optional.ofNullable(System.getenv(
            "JAVA_HOME")).map(v -> v + "/bin/java").orElse("java");

    private final static String JARNAME = "target/nbr.jar";

    @Test
    void testExitStatusOnBadParam() {
        ProcessInvoker invoker = new ProcessInvoker();
        invoker.setLogDir("logs/test");
        ProcessResult result = invoker.run("exitstatus_badparam", 15,
                java, "-jar", JARNAME, "--logs-dir", "logs/test/badparam/",
                "badparam"
        );
        assertThat(result.exception).isNull();
        String stderr = String.join("\n", result.getStderrData());
        assertThat(stderr).contains("Scenario stopped due to error");
        assertThat(result.exitStatus).isEqualTo(2);
    }

    @Test
    void testExitStatusOnActivityInitException() {
        ProcessInvoker invoker = new ProcessInvoker();
        invoker.setLogDir("logs/test");
        ProcessResult result = invoker.run("exitstatus_initexception", 15,
                java, "-jar", JARNAME, "--logs-dir", "logs/test/initerror", "run",
                "driver=diag", "op=initdelay:initdelay=notanumber"
        );
        assertThat(result.exception).isNull();
        String stderr = String.join("\n", result.getStdoutData());
        assertThat(stderr).contains("For input string: \"notanumber\"");
        assertThat(result.exitStatus).isEqualTo(2);
    }

    @Test
    void testExitStatusOnActivityBasicCommandException() {
        ProcessInvoker invoker = new ProcessInvoker();
        invoker.setLogDir("logs/test");

        // Forcing a thread exception via basic command issue.
        ProcessResult result = invoker.run("exitstatus_threadexception", 30,
                "java", "-jar", JARNAME, "--logs-dir", "logs/test/threadexcep", "--logs-level", "debug", "run",
                "driver=diag", "cyclerate=10", "not_a_thing", "cycles=100", "-vvv"
        );
        String stdout = String.join("\n", result.getStdoutData());
        assertThat(stdout).contains("Could not recognize command");
        assertThat(result.exitStatus).isEqualTo(2);
    }

    @Test
    void testExitStatusOnActivityOpException() {
        ProcessInvoker invoker = new ProcessInvoker();
        invoker.setLogDir("logs/test");
        ProcessResult result = invoker.run("exitstatus_asyncstoprequest", 30,
<<<<<<< HEAD
                java, "-jar", JARNAME, "--logs-dir", "logs/test/asyncstop", "run",
                "driver=diag", "cyclerate=10", "op=erroroncycle:erroroncycle=10", "cycles=2000", "-vvv"
=======
                "java", "-jar", JARNAME, "--logs-dir", "logs/test/asyncstop", "--logs-level", "debug", "run",
                "driver=diag", "threads=2", "cyclerate=10", "op=erroroncycle:erroroncycle=10", "cycles=500", "-vvv"
>>>>>>> 21eb031d
        );
        assertThat(result.exception).isNull();
        String stdout = String.join("\n", result.getStdoutData());
        assertThat(stdout).contains("Diag was requested to stop on cycle 10");
        assertThat(result.exitStatus).isEqualTo(2);
    }

<<<<<<< HEAD

=======
//  This will not work reliablyl until the activity shutdown bug is fixed.
//    @Test
//    public void testCloseErrorHandlerOnSpace() {
//        ProcessInvoker invoker = new ProcessInvoker();
//        invoker.setLogDir("logs/test");
//        ProcessResult result = invoker.run("exitstatus_erroronclose", 30,
//            java, "-jar", JARNAME, "--logs-dir", "logs/test/error_on_close", "run",
//            "driver=diag", "threads=2", "rate=5", "op=noop", "cycles=10", "erroronclose=true", "-vvv"
//        );
//        String stdout = String.join("\n", result.getStdoutData());
//        String stderr = String.join("\n", result.getStderrData());
//        assertThat(result.exception).isNotNull();
//        assertThat(result.exception.getMessage()).contains("diag space was configured to throw");
//    }
>>>>>>> 21eb031d
}<|MERGE_RESOLUTION|>--- conflicted
+++ resolved
@@ -77,13 +77,8 @@
         ProcessInvoker invoker = new ProcessInvoker();
         invoker.setLogDir("logs/test");
         ProcessResult result = invoker.run("exitstatus_asyncstoprequest", 30,
-<<<<<<< HEAD
-                java, "-jar", JARNAME, "--logs-dir", "logs/test/asyncstop", "run",
-                "driver=diag", "cyclerate=10", "op=erroroncycle:erroroncycle=10", "cycles=2000", "-vvv"
-=======
                 "java", "-jar", JARNAME, "--logs-dir", "logs/test/asyncstop", "--logs-level", "debug", "run",
                 "driver=diag", "threads=2", "cyclerate=10", "op=erroroncycle:erroroncycle=10", "cycles=500", "-vvv"
->>>>>>> 21eb031d
         );
         assertThat(result.exception).isNull();
         String stdout = String.join("\n", result.getStdoutData());
@@ -91,9 +86,6 @@
         assertThat(result.exitStatus).isEqualTo(2);
     }
 
-<<<<<<< HEAD
-
-=======
 //  This will not work reliablyl until the activity shutdown bug is fixed.
 //    @Test
 //    public void testCloseErrorHandlerOnSpace() {
@@ -108,5 +100,5 @@
 //        assertThat(result.exception).isNotNull();
 //        assertThat(result.exception.getMessage()).contains("diag space was configured to throw");
 //    }
->>>>>>> 21eb031d
+
 }