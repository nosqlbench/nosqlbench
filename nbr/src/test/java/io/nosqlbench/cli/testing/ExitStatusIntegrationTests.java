--- conflicted
+++ resolved
@@ -77,13 +77,8 @@
         ProcessInvoker invoker = new ProcessInvoker();
         invoker.setLogDir("logs/test");
         ProcessResult result = invoker.run("exitstatus_asyncstoprequest", 30,
-<<<<<<< HEAD
-                java, "-jar", JARNAME, "--logs-dir", "logs/test/op_exception", "run",
-            "driver=diag", "rate=5", "op=erroroncycle:erroroncycle=10", "cycles=2000", "-vvv"
-=======
                 "java", "-jar", JARNAME, "--logs-dir", "logs/test/asyncstop", "--logs-level", "debug", "run",
                 "driver=diag", "threads=2", "cyclerate=10", "op=erroroncycle:erroroncycle=10", "cycles=500", "-vvv"
->>>>>>> 8602d5b5
         );
         assertThat(result.exception).isNull();
         String stdout = String.join("\n", result.getStdoutData());
@@ -91,7 +86,6 @@
         assertThat(result.exitStatus).isEqualTo(2);
     }
 
-<<<<<<< HEAD
     @Test
     public void testCloseErrorHandlerOnSpace() {
         ProcessInvoker invoker = new ProcessInvoker();
@@ -105,7 +99,4 @@
         assertThat(result.exception).isNotNull();
         assertThat(result.exception.getMessage()).contains("diag space was configured to throw");
     }
-=======
-
->>>>>>> 8602d5b5
 }