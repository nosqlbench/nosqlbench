/*
 * Copyright (c) nosqlbench
 *
 * Licensed under the Apache License, Version 2.0 (the "License");
 * you may not use this file except in compliance with the License.
 * You may obtain a copy of the License at
 *
 *     http://www.apache.org/licenses/LICENSE-2.0
 *
 * Unless required by applicable law or agreed to in writing, software
 * distributed under the License is distributed on an "AS IS" BASIS,
 * WITHOUT WARRANTIES OR CONDITIONS OF ANY KIND, either express or implied.
 * See the License for the specific language governing permissions and
 * limitations under the License.
 */

package io.nosqlbench.nb.api.components.core;

import io.nosqlbench.nb.api.advisor.*;
import io.nosqlbench.nb.api.advisor.conditions.Conditions;
import io.nosqlbench.nb.api.components.decorators.NBTokenWords;
import io.nosqlbench.nb.api.components.events.ComponentOutOfScope;
import io.nosqlbench.nb.api.components.events.DownEvent;
import io.nosqlbench.nb.api.components.events.NBEvent;
import io.nosqlbench.nb.api.components.events.UpEvent;
import io.nosqlbench.nb.api.engine.metrics.MetricsCloseable;
import io.nosqlbench.nb.api.engine.metrics.instruments.NBMetric;
import io.nosqlbench.nb.api.labels.NBLabels;
import org.apache.logging.log4j.Level;
import org.apache.logging.log4j.LogManager;
import org.apache.logging.log4j.Logger;

import java.util.ArrayList;
import java.util.List;
import java.util.Map;
import java.util.Optional;
import java.util.concurrent.ConcurrentHashMap;
import java.util.function.Function;

public class NBBaseComponent extends NBBaseComponentMetrics implements NBComponent, NBTokenWords, NBComponentTimeline {
    private final static Logger logger = LogManager.getLogger("RUNTIME");
    protected final NBComponent parent;
    protected final NBLabels labels;
    private final List<NBComponent> children = new ArrayList<>();
    private final List<NBAdvisorPoint<?>> advisors = new ArrayList<>();
    protected NBMetricsBuffer metricsBuffer = new NBMetricsBuffer();
    protected boolean bufferOrphanedMetrics = false;
    private ConcurrentHashMap<String, String> props = new ConcurrentHashMap<>();
    protected Exception error;
    protected long started_ns, teardown_ns, closed_ns, errored_ns, started_epoch_ms;
    protected NBInvokableState state = NBInvokableState.STARTING;
    private static final List<MetricsCloseable> metricsCloseables = new ArrayList<>();

    public NBBaseComponent(NBComponent parentComponent) {
        this(parentComponent, NBLabels.forKV());
    }

    public NBBaseComponent(NBComponent parentComponent, NBLabels componentSpecificLabelsOnly) {
        NBAdvisorPoint<String> labelsAdvisor = create().advisor(b -> b.name("Check labels"));
        //             ^ Explicitly name the generic type here
        //                     ^ retain the advisor instance for customization, even though it is already attached to
        //                       the current component
        labelsAdvisor.add(Conditions.NoHyphensError);
        labelsAdvisor.add(Conditions.NoSpacesWarning);

        labelsAdvisor.validateAll(componentSpecificLabelsOnly.asMap().keySet());
<<<<<<< HEAD

//        This change diverged too much to cherry-pick directly
//        labelsAdvisor.validateAll(componentSpecificLabelsOnly.asMap().values());
=======
>>>>>>> 0881b929

        labelsAdvisor.setName("Labels", "Check labels")
            .logName();
        NBAdvisorResults advisorResults = getAdvisorResults();
        advisorResults.evaluate();

        this.started_ns = System.nanoTime();
        this.started_epoch_ms = System.currentTimeMillis();
        this.labels = componentSpecificLabelsOnly;
        if (parentComponent != null) {
            parent = parentComponent;
            parent.attachChild(this);
        } else {
            parent = null;
        }
        state = (state == NBInvokableState.ERRORED) ? state : NBInvokableState.RUNNING;
    }

    public NBBaseComponent(NBComponent parentComponent, NBLabels componentSpecificLabelsOnly, Map<String, String> props) {
        this(parentComponent, componentSpecificLabelsOnly);
        props.forEach(this::setComponentProp);
    }

    @Override
    public NBComponent getParent() {
        return parent;
    }

    @Override
    public synchronized NBComponent attachChild(NBComponent... children) {

        for (NBComponent child : children) {
            logger.debug(() -> "attaching " + child.description() + " to parent " + this.description());
            for (NBComponent extant : this.children) {
                NBLabels eachLabels = extant.getComponentOnlyLabels();
                NBLabels newLabels = child.getComponentOnlyLabels();

                if (eachLabels != null && newLabels != null && !eachLabels.isEmpty() && !newLabels.isEmpty() && child.getComponentOnlyLabels().equals(extant.getComponentOnlyLabels())) {
                    throw new RuntimeException("Adding second child under already-defined labels is not allowed:\n" + " extant: (" + extant.getClass().getSimpleName() + ") " + extant.description() + "\n" + " adding: (" + child.getClass().getSimpleName() + ") " + child.description());
                }
            }

            this.children.add(child);
        }
        return this;
    }

    @Override
    public NBComponent detachChild(NBComponent... children) {
        for (NBComponent child : children) {
            logger.debug(() -> "detaching " + child.description() + " from " + this.description());
            this.children.remove(child);
        }

        return this;
    }

    @Override
    public List<NBComponent> getChildren() {
        return children;
    }

    @Override
    public NBLabels getLabels() {
        NBLabels effectiveLabels = (this.parent == null ? NBLabels.forKV() : parent.getLabels());
        effectiveLabels = (this.labels == null) ? effectiveLabels : effectiveLabels.and(this.labels);
        return effectiveLabels;
    }

    @Override
    public NBLabels getComponentOnlyLabels() {
        return this.labels;
    }


    @Override
    public void beforeDetach() {
        logger.debug("before detach " + description());
    }

    @Override
    public final void close() throws RuntimeException {
        state = (state == NBInvokableState.ERRORED) ? state : NBInvokableState.CLOSING;
        closed_ns = System.nanoTime();

        try {
            logger.debug("cleaning up");
            ArrayList<NBComponent> children = new ArrayList<>(getChildren());
            for (NBComponent child : children) {
                child.close();
            }
            for (MetricsCloseable metricsCloseable : metricsCloseables) {
                metricsCloseable.closeMetrics();
            }
        } catch (Exception e) {
            onError(e);
        } finally {
            logger.debug("detaching " + description());
            if (parent != null) {
                parent.detachChild(this);
            }
            teardown();
        }
    }

    public void onError(Exception e) {
        RuntimeException wrapped = new RuntimeException("While in state " + this.state + ", an error occured: " + e, e);
        logger.error(wrapped);
        this.error = wrapped;
        state = NBInvokableState.ERRORED;
    }

    /**
     * Override this method in your component implementations when you need to do something
     * to close out your component.
     */
    protected void teardown() {
        logger.debug("tearing down " + description());
        this.teardown_ns = System.nanoTime();
        this.state = (state == NBInvokableState.ERRORED) ? state : NBInvokableState.STOPPED;
    }

    @Override
    public NBCreators create() {
        return new NBCreators(this);
    }

    @Override
    public NBFinders find() {
        return new NBFinders(this);
    }

    @Override
    public String toString() {
        StringBuilder sb = new StringBuilder();
        sb.append(getClass().getSimpleName());
        if (!getComponentMetrics().isEmpty()) {
            sb.append(System.lineSeparator()).append("metrics:");
            for (NBMetric componentMetric : getComponentMetrics()) {
                sb.append(System.lineSeparator()).append("  ").append(componentMetric.toString());
            }
        }
        return sb.toString();
    }


    @Override
    public void onEvent(NBEvent event) {
        logger.debug(() -> description() + " handling event " + event.toString());
        switch (event) {
            case UpEvent ue -> {
                if (parent != null) parent.onEvent(ue);
            }
            case DownEvent de -> {
                for (NBComponent child : children) {
                    child.onEvent(de);
                }
            }
            case ComponentOutOfScope coos -> {
                for (NBMetric m : this.getComponentMetrics()) {
                    reportExecutionMetric(m);
                }
                if (bufferOrphanedMetrics) {
                    metricsBuffer.printMetricSummary(this);
                }
            }
            default -> logger.warn("dropping event " + event);
        }
    }

    @Override
    public <T> Optional<T> findParentService(Class<T> type) {
        return findServiceOn(type, this);
    }

    private <T> Optional<T> findServiceOn(Class<T> type, NBComponent target) {
        if (type.isAssignableFrom(target.getClass())) {
            return Optional.of(type.cast(target));
        } else if (getParent() != null) {
            return findServiceOn(type, getParent());
        } else {
            return Optional.empty();
        }
    }

    @Override
    public Map<String, String> getTokens() {
        return getLabels().asMap();
    }

    /**
     * This method is called by the engine to report a component going out of scope. The metrics for that component
     * will bubble up through the component layers and can be buffered for reporting at multiple levels.
     *
     * @param m
     *     The metric to report
     */
    @Override
    public void reportExecutionMetric(NBMetric m) {
        if (bufferOrphanedMetrics) {
            metricsBuffer.addSummaryMetric(m);
        }
        if (parent != null) {
            parent.reportExecutionMetric(m);
        }
    }

    @Override
    public long getNanosSinceStart() {
        if (teardown_ns == 0) {
            return System.nanoTime() - started_ns;
        } else {
            return teardown_ns - started_ns;
        }
    }

    @Override
    public Optional<String> getComponentProp(String name) {
        if (this.props != null && this.props.containsKey(name)) {
            return Optional.ofNullable(this.props.get(name));
        } else if (this.getParent() != null) {
            return this.getParent().getComponentProp(name);
        } else {
            return Optional.empty();
        }
    }

    @Override
    public NBComponentProps setComponentProp(String name, String value) {
        if (this.props == null) {
            this.props = new ConcurrentHashMap<>();
        }
        props.put(name, value);
        return this;
    }

    @Override
    public NBInvokableState getComponentState() {
        return state;
    }

    @Override
    public long nanosof_start() {
        return this.started_ns;
    }

    @Override
    public long nanosof_close() {
        return this.closed_ns;
    }

    @Override
    public long nanosof_teardown() {
        return this.teardown_ns;
    }

    @Override
    public long nanosof_error() {
        return this.errored_ns;
    }

    @Override
    public long started_epoch_ms() {
        return this.started_epoch_ms;
    }

    public void addMetricsCloseable(MetricsCloseable metric) {
        metricsCloseables.add(metric);
    }

    @Override
    public void addAdvisor(NBAdvisorPoint advisor) {
        this.advisors.add(advisor);
    }

    @Override
    public List<NBAdvisorPoint<?>> getAdvisors() {
        return advisors;
    }
}<|MERGE_RESOLUTION|>--- conflicted
+++ resolved
@@ -64,12 +64,8 @@
         labelsAdvisor.add(Conditions.NoSpacesWarning);
 
         labelsAdvisor.validateAll(componentSpecificLabelsOnly.asMap().keySet());
-<<<<<<< HEAD
-
 //        This change diverged too much to cherry-pick directly
 //        labelsAdvisor.validateAll(componentSpecificLabelsOnly.asMap().values());
-=======
->>>>>>> 0881b929
 
         labelsAdvisor.setName("Labels", "Check labels")
             .logName();
