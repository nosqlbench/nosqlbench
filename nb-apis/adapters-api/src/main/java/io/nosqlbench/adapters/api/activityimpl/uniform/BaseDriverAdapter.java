--- conflicted
+++ resolved
@@ -163,28 +163,6 @@
     @Override
     public NBConfigModel getConfigModel() {
         return ConfigModel.of(BaseDriverAdapter.class)
-<<<<<<< HEAD
-                .add(Param.optional("alias"))
-                .add(Param.optional("labels",String.class,"Labels which will apply to metrics and annotations for this activity only"))
-                .add(Param.defaultTo("strict", true, "strict op field mode, which requires that provided op fields are recognized and used"))
-                .add(Param.optional(List.of("op", "stmt", "statement"), String.class, "op template in statement form"))
-                .add(Param.optional("tags", String.class, "tags to be used to filter operations"))
-                .add(Param.defaultTo("errors", "stop", "error handler configuration"))
-                .add(Param.optional("threads").setRegex("\\d+|\\d+x|auto").setDescription("number of concurrent operations, controlled by threadpool"))
-                .add(Param.optional("stride").setRegex("\\d+"))
-                .add(Param.optional("striderate", String.class, "rate limit for strides per second"))
-                .add(Param.optional("cycles").setRegex("\\d+[KMBGTPE]?|\\d+[KMBGTPE]?\\.\\.\\d+[KMBGTPE]?").setDescription("cycle interval to use"))
-                .add(Param.optional("recycles").setDescription("allow cycles to be re-used this many times"))
-                .add(Param.optional(List.of("cyclerate", "targetrate", "rate"), String.class, "rate limit for cycles per second"))
-                .add(Param.optional("seq", String.class, "sequencing algorithm"))
-                .add(Param.optional("instrument", Boolean.class))
-                .add(Param.optional(List.of("workload", "yaml"), String.class, "location of workload yaml file"))
-                .add(Param.optional("driver", String.class))
-                .add(Param.defaultTo("dryrun", "none").setRegex("(op|jsonnet|emit|none)"))
-                .add(Param.defaultTo("advisor", "none").setRegex("(validate|enforce|none)"))
-                .add(Param.optional("maxtries", Integer.class))
-                .asReadOnly();
-=======
             .add(Param.optional("alias"))
             .add(Param.optional("labels", String.class, "Labels which will apply to metrics and annotations for this activity only"))
             .add(Param.defaultTo("strict", true, "strict op field mode, which requires that provided op fields are recognized and used"))
@@ -202,9 +180,10 @@
             .add(Param.optional(List.of("workload", "yaml"), String.class, "location of workload yaml file"))
             .add(Param.optional("driver", String.class))
             .add(Param.defaultTo("dryrun", "none").setRegex("(op|jsonnet|emit|none)"))
+            .add(Param.defaultTo("advisor", "none").setRegex("(validate|enforce|none)"))
             .add(Param.optional("maxtries", Integer.class))
             .asReadOnly();
->>>>>>> 722e8b53
+
     }
 
     @Override
