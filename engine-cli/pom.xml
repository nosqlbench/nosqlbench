<project xmlns="http://maven.apache.org/POM/4.0.0" xmlns:xsi="http://www.w3.org/2001/XMLSchema-instance" xsi:schemaLocation="http://maven.apache.org/POM/4.0.0 http://maven.apache.org/xsd/maven-4.0.0.xsd">
    <modelVersion>4.0.0</modelVersion>

    <parent>
        <artifactId>mvn-defaults</artifactId>
        <groupId>io.nosqlbench</groupId>
<<<<<<< HEAD
        <version>4.15.57-SNAPSHOT</version>
=======
        <version>4.15.58-SNAPSHOT</version>
>>>>>>> 5550c455
        <relativePath>../mvn-defaults</relativePath>
    </parent>

    <artifactId>engine-cli</artifactId>
    <packaging>jar</packaging>
    <name>${project.artifactId}</name>
    <description>CLI for nosqlbench</description>

    <properties>
        <project.build.sourceEncoding>UTF-8</project.build.sourceEncoding>
        <javadoc.name>nosqlbench Command Line</javadoc.name>
    </properties>

    <dependencies>

        <dependency>
            <groupId>io.nosqlbench</groupId>
            <artifactId>engine-core</artifactId>
<<<<<<< HEAD
            <version>4.15.57-SNAPSHOT</version>
=======
            <version>4.15.58-SNAPSHOT</version>
>>>>>>> 5550c455
        </dependency>

        <dependency>
            <groupId>io.nosqlbench</groupId>
            <artifactId>engine-docker</artifactId>
<<<<<<< HEAD
            <version>4.15.57-SNAPSHOT</version>
=======
            <version>4.15.58-SNAPSHOT</version>
>>>>>>> 5550c455
        </dependency>

    </dependencies>

    <build>
        <resources>
            <resource>
                <directory>src/main/resources</directory>
                <filtering>true</filtering>
            </resource>
        </resources>
    </build>

</project><|MERGE_RESOLUTION|>--- conflicted
+++ resolved
@@ -4,11 +4,7 @@
     <parent>
         <artifactId>mvn-defaults</artifactId>
         <groupId>io.nosqlbench</groupId>
-<<<<<<< HEAD
-        <version>4.15.57-SNAPSHOT</version>
-=======
         <version>4.15.58-SNAPSHOT</version>
->>>>>>> 5550c455
         <relativePath>../mvn-defaults</relativePath>
     </parent>
 
@@ -27,21 +23,13 @@
         <dependency>
             <groupId>io.nosqlbench</groupId>
             <artifactId>engine-core</artifactId>
-<<<<<<< HEAD
-            <version>4.15.57-SNAPSHOT</version>
-=======
             <version>4.15.58-SNAPSHOT</version>
->>>>>>> 5550c455
         </dependency>
 
         <dependency>
             <groupId>io.nosqlbench</groupId>
             <artifactId>engine-docker</artifactId>
-<<<<<<< HEAD
-            <version>4.15.57-SNAPSHOT</version>
-=======
             <version>4.15.58-SNAPSHOT</version>
->>>>>>> 5550c455
         </dependency>
 
     </dependencies>
