package io.nosqlbench.engine.cli;

import ch.qos.logback.classic.Level;
import io.nosqlbench.engine.api.metrics.IndicatorMode;
import io.nosqlbench.engine.api.scenarios.NBCLIScenarioParser;
import io.nosqlbench.engine.api.util.Unit;
import io.nosqlbench.engine.core.script.Scenario;
import io.nosqlbench.nb.api.content.Content;
import io.nosqlbench.nb.api.content.NBIO;
import org.slf4j.Logger;
import org.slf4j.LoggerFactory;

import java.security.InvalidParameterException;
import java.util.*;
import java.util.stream.Collectors;

/**
 * No CLI parser lib is useful for command structures, it seems. So we have this instead, which is good enough.
 * If something better is needed later, this can be replaced.
 */
public class NBCLIOptions {

    private final static Logger logger = LoggerFactory.getLogger(NBCLIOptions.class);

    // Options which may contextualize other CLI options or commands.
    // These must be parsed first
    private static final String INCLUDE = "--include";
    private static final String METRICS_PREFIX = "--metrics-prefix";

    // Discovery
    private static final String HELP = "--help";
    private static final String LIST_METRICS = "--list-metrics";
    private static final String LIST_DRIVERS = "--list-drivers";
    private static final String LIST_ACTIVITY_TYPES = "--list-activity-types";
    private static final String LIST_WORKLOADS = "--list-workloads";
    private static final String LIST_SCENARIOS = "--list-scenarios";
    private static final String LIST_INPUT_TYPES = "--list-input-types";
    private static final String LIST_OUTPUT_TYPES = "--list-output-types";
    private static final String VERSION_COORDS = "--version-coords";
    private static final String VERSION = "--version";
    private static final String SHOW_SCRIPT = "--show-script";
    private static final String COPY = "--copy";

    // Execution
    private static final String SCRIPT = "script";
    private static final String ACTIVITY = "activity";
    private static final String SCENARIO = "scenario";
    private static final String RUN = "run";
    private static final String START = "start";
    private static final String FRAGMENT = "fragment";
    private static final String STOP = "stop";
    private static final String AWAIT = "await";
    private static final String WAIT_MILLIS = "waitmillis";
    private static final String EXPORT_CYCLE_LOG = "--export-cycle-log";
    private static final String IMPORT_CYCLE_LOG = "--import-cycle-log";
    private static final String HDR_DIGITS = "--hdr-digits";

    // Execution Options

    private static final String SESSION_NAME = "--session-name";
    private static final String LOGS_DIR = "--logs-dir";
    private static final String LOGS_MAX = "--logs-max";
    private static final String LOGS_LEVEL = "--logs-level";
    private static final String DASH_V_INFO = "-v";
    private static final String DASH_VV_DEBUG = "-vv";
    private static final String DASH_VVV_TRACE = "-vvv";
    private static final String REPORT_INTERVAL = "--report-interval";
    private static final String REPORT_GRAPHITE_TO = "--report-graphite-to";
    private static final String REPORT_CSV_TO = "--report-csv-to";
    private static final String PROGRESS = "--progress";
    private static final String WITH_LOGGING_PATTERN = "--with-logging-pattern";
    private static final String LOG_HISTOGRAMS = "--log-histograms";
    private static final String LOG_HISTOSTATS = "--log-histostats";
    private static final String CLASSIC_HISTOGRAMS = "--classic-histograms";
    private final static String LOG_LEVEL_OVERRIDE = "--log-level-override";
    private final static String ENABLE_CHART = "--enable-chart";
    private final static String DOCKER_METRICS = "--docker-metrics";

    private static final String GRAALJS_ENGINE = "--graaljs";
    private static final String NASHORN_ENGINE = "--nashorn";
    private static final String GRAALJS_COMPAT = "--graaljs-compat";
    private static final String DOCKER_GRAFANA_TAG = "--docker-grafana-tag";


    public static final Set<String> RESERVED_WORDS = new HashSet<>() {{
        addAll(
            Arrays.asList(
                SCRIPT, ACTIVITY, SCENARIO, RUN, START,
                FRAGMENT, STOP, AWAIT, WAIT_MILLIS, LIST_ACTIVITY_TYPES, HELP
            )
        );
    }};

    private static final String DEFAULT_CONSOLE_LOGGING_PATTERN = "%d{HH:mm:ss.SSS} [%thread] %-5level %logger{36} - %msg%n";

    private final LinkedList<Cmd> cmdList = new LinkedList<>();
    private int logsMax = 0;
    private boolean wantsVersionShort = false;
    private boolean wantsVersionCoords = false;
    private boolean wantsActivityHelp = false;
    private String wantsActivityHelpFor;
    private boolean wantsActivityTypes = false;
    private boolean wantsBasicHelp = false;
    private String reportGraphiteTo = null;
    private String reportCsvTo = null;
    private int reportInterval = 10;
    private String metricsPrefix = "nosqlbench";
    private String wantsMetricsForActivity;
    private String sessionName = "";
    private boolean showScript = false;
    private Level consoleLevel = Level.WARN;
    private final List<String> histoLoggerConfigs = new ArrayList<>();
    private final List<String> statsLoggerConfigs = new ArrayList<>();
    private final List<String> classicHistoConfigs = new ArrayList<>();
    private String progressSpec = "console:1m";
    private String logsDirectory = "logs";
    private boolean wantsInputTypes = false;
    private boolean wantsMarkerTypes = false;
    private String[] rleDumpOptions = new String[0];
    private String[] cyclelogImportOptions = new String[0];
    private String consoleLoggingPattern = DEFAULT_CONSOLE_LOGGING_PATTERN;
    private String logsLevel = "INFO";
    private Map<String, Level> logLevelsOverrides = new HashMap<>();
    private boolean enableChart = false;
    private boolean dockerMetrics = false;
    private boolean wantsScenariosList = false;
    private String wantsToCopyWorkload = null;
    private boolean wantsWorkloadsList = false;
    private final List<String> wantsToIncludePaths = new ArrayList<>();
    private Scenario.Engine engine = Scenario.Engine.Graalvm;
    private boolean graaljs_compat = false;
    private int hdr_digits = 4;
<<<<<<< HEAD
=======
    private String docker_grafana_tag = "7.0.1";
>>>>>>> 2bf76b98

    public NBCLIOptions(String[] args) {
        parse(args);
    }

    private void parse(String[] args) {

        LinkedList<String> arglist = new LinkedList<>() {{
            addAll(Arrays.asList(args));
        }};

        if (arglist.peekFirst() == null) {
            wantsBasicHelp = true;
            return;
        }

        // Preprocess --include regardless of position
        LinkedList<String> nonincludes = new LinkedList<>();
        while (arglist.peekFirst() != null) {
            String word = arglist.peekFirst();
            if (word.startsWith("--") && word.contains("=")) {
                String wordToSplit = arglist.removeFirst();
                String[] split = wordToSplit.split("=", 2);
                arglist.offerFirst(split[1]);
                arglist.offerFirst(split[0]);
                continue;
            }

            if (INCLUDE.equals(word)) {
                arglist.removeFirst();
                String include = readWordOrThrow(arglist, "path to include");
                wantsToIncludePaths.add(include);
            } else if (METRICS_PREFIX.equals(word)) {
                arglist.removeFirst();
                metricsPrefix = arglist.removeFirst();
            } else {
                nonincludes.addLast(arglist.removeFirst());
            }
        }
        arglist = nonincludes;
        nonincludes = new LinkedList<>();

        PathCanonicalizer canonicalizer = new PathCanonicalizer(wantsIncludes());

        while (arglist.peekFirst() != null) {
            String word = arglist.peekFirst();
            if (word.startsWith("--") && word.contains("=")) {
                String wordToSplit = arglist.removeFirst();
                String[] split = wordToSplit.split("=", 2);
                arglist.offerFirst(split[1]);
                arglist.offerFirst(split[0]);
                continue;
            }

            switch (word) {
                case DOCKER_GRAFANA_TAG:
                    arglist.removeFirst();
                    docker_grafana_tag = readWordOrThrow(arglist,"grafana docker tag");
                    break;
                case GRAALJS_COMPAT:
                    graaljs_compat = true;
                    arglist.removeFirst();
                    break;
                case GRAALJS_ENGINE:
                    engine = Scenario.Engine.Graalvm;
                    arglist.removeFirst();
                    break;
                case NASHORN_ENGINE:
                    engine = Scenario.Engine.Nashorn;
                    arglist.removeFirst();
                    break;
                case SHOW_SCRIPT:
                    arglist.removeFirst();
                    showScript = true;
                    break;
                case LIST_METRICS:
                    arglist.removeFirst();
                    arglist.addFirst("start");
                    Cmd cmd = Cmd.parseArg(arglist,canonicalizer);
                    wantsMetricsForActivity = cmd.getArg("driver");
                    break;
                case SESSION_NAME:
                    arglist.removeFirst();
                    sessionName = readWordOrThrow(arglist, "a session name");
                    break;
                case LOGS_DIR:
                    arglist.removeFirst();
                    logsDirectory = readWordOrThrow(arglist, "a log directory");
                    break;
                case HDR_DIGITS:
                    arglist.removeFirst();
                    hdr_digits = Integer.parseInt(readWordOrThrow(arglist, "significant digits"));
                    break;
                case LOGS_MAX:
                    arglist.removeFirst();
                    logsMax = Integer.parseInt(readWordOrThrow(arglist, "max logfiles to keep"));
                    break;
                case LOGS_LEVEL:
                    arglist.removeFirst();
                    logsLevel = readWordOrThrow(arglist, "a log level");
                    break;
                case LOG_LEVEL_OVERRIDE:
                    arglist.removeFirst();
                    logLevelsOverrides = parseLogLevelOverrides(readWordOrThrow(arglist, "log levels in name:LEVEL,... format"));
                    break;
                case PROGRESS:
                    arglist.removeFirst();
                    progressSpec = readWordOrThrow(arglist, "a progress indicator, like 'log:1m' or 'screen:10s', or just 'log' or 'screen'");
                    break;
                case VERSION:
                    arglist.removeFirst();
                    wantsVersionShort = true;
                    break;
                case VERSION_COORDS:
                    arglist.removeFirst();
                    wantsVersionCoords = true;
                    break;
                case ENABLE_CHART:
                    arglist.removeFirst();
                    enableChart = true;
                    break;
                case DOCKER_METRICS:
                    arglist.removeFirst();
                    dockerMetrics = true;
                    break;
                case HELP:
                case "-h":
                case "help":
                    arglist.removeFirst();
                    if (arglist.peekFirst() == null) {
                        wantsBasicHelp = true;
                        logger.info("getting basic help");
                    } else {
                        wantsActivityHelp = true;
                        wantsActivityHelpFor = readWordOrThrow(arglist, "topic");
                    }
                    break;
                case EXPORT_CYCLE_LOG:
                    arglist.removeFirst();
                    rleDumpOptions = readAllWords(arglist);
                    break;
                case IMPORT_CYCLE_LOG:
                    arglist.removeFirst();
                    cyclelogImportOptions = readAllWords(arglist);
                    break;
                case LOG_HISTOGRAMS:
                    arglist.removeFirst();
                    String logto = arglist.removeFirst();
                    histoLoggerConfigs.add(logto);
                    break;
                case LOG_HISTOSTATS:
                    arglist.removeFirst();
                    String logStatsTo = arglist.removeFirst();
                    statsLoggerConfigs.add(logStatsTo);
                    break;
                case CLASSIC_HISTOGRAMS:
                    arglist.removeFirst();
                    String classicHistos = arglist.removeFirst();
                    classicHistoConfigs.add(classicHistos);
                    break;
                case REPORT_INTERVAL:
                    arglist.removeFirst();
                    reportInterval = Integer.parseInt(readWordOrThrow(arglist, "report interval"));
                    break;
                case REPORT_CSV_TO:
                    arglist.removeFirst();
                    reportCsvTo = arglist.removeFirst();
                    break;
                case REPORT_GRAPHITE_TO:
                    arglist.removeFirst();
                    reportGraphiteTo = arglist.removeFirst();
                    break;
                case LIST_DRIVERS:
                case LIST_ACTIVITY_TYPES:
                    arglist.removeFirst();
                    wantsActivityTypes = true;
                    break;
                case LIST_INPUT_TYPES:
                    arglist.removeFirst();
                    wantsInputTypes = true;
                    break;
                case LIST_OUTPUT_TYPES:
                    arglist.removeFirst();
                    wantsMarkerTypes = true;
                    break;
                case DASH_V_INFO:
                    consoleLevel = Level.INFO;
                    arglist.removeFirst();
                    break;
                case DASH_VV_DEBUG:
                    consoleLevel = Level.DEBUG;
                    arglist.removeFirst();
                    break;
                case DASH_VVV_TRACE:
                    consoleLevel = Level.TRACE;
                    arglist.removeFirst();
                    break;
                case WITH_LOGGING_PATTERN:
                    arglist.removeFirst();
                    consoleLoggingPattern = readWordOrThrow(arglist, "logging pattern");
                    break;
                case LIST_SCENARIOS:
                    arglist.removeFirst();
                    wantsScenariosList = true;
                    break;
                case LIST_WORKLOADS:
                    arglist.removeFirst();
                    wantsWorkloadsList = true;
                    break;
                case COPY:
                    arglist.removeFirst();
                    wantsToCopyWorkload = readWordOrThrow(arglist, "workload to copy");
                    break;
                default:
                    nonincludes.addLast(arglist.removeFirst());
            }
        }
        arglist = nonincludes;

        while (arglist.peekFirst() != null) {
            String word = arglist.peekFirst();
            if (word.startsWith("--") && word.contains("=")) {
                String wordToSplit = arglist.removeFirst();
                String[] split = wordToSplit.split("=", 2);
                arglist.offerFirst(split[1]);
                arglist.offerFirst(split[0]);
                continue;
            }
            Cmd cmd=null;
            switch (word) {
                case FRAGMENT:
                case SCRIPT:
                case START:
                case RUN:
                case AWAIT:
                case STOP:
                case WAIT_MILLIS:
                    cmd = Cmd.parseArg(arglist,canonicalizer);
                    cmdList.add(cmd);
                    break;
                default:
                    Optional<Content<?>> scriptfile = NBIO.local()
                        .prefix("scripts/auto")
                        .name(word)
                        .extension("js")
                        .first();

                    //Script
                    if (scriptfile.isPresent()) {
                        arglist.removeFirst();
                        arglist.addFirst("scripts/auto/" + word);
                        arglist.addFirst("script");
                        cmd = Cmd.parseArg(arglist,canonicalizer);
                        cmdList.add(cmd);
                    } else if (NBCLIScenarioParser.isFoundWorkload(word, wantsIncludes())) {
                        NBCLIScenarioParser.parseScenarioCommand(arglist, RESERVED_WORDS, wantsIncludes());
                    } else {
                        throw new InvalidParameterException("unrecognized option:" + word);
                    }
                    break;
            }
        }
    }


    public String[] wantsIncludes() {
        return wantsToIncludePaths.toArray(new String[0]);
    }

    private Map<String, Level> parseLogLevelOverrides(String levelsSpec) {
        Map<String, Level> levels = new HashMap<>();
        Arrays.stream(levelsSpec.split("[,;]")).forEach(kp -> {
            String[] ll = kp.split(":");
            if (ll.length != 2) {
                throw new RuntimeException("Log level must have name:level format");
            }
            levels.put(ll[0], Level.toLevel(ll[1]));
        });
        return levels;
    }

    public Scenario.Engine getScriptingEngine() {
        return engine;
    }

    public boolean wantsGraaljsCompatMode() {
        return graaljs_compat;
    }

    public List<LoggerConfig> getHistoLoggerConfigs() {
        List<LoggerConfig> configs = histoLoggerConfigs.stream().map(LoggerConfig::new).collect(Collectors.toList());
        checkLoggerConfigs(configs, LOG_HISTOGRAMS);
        return configs;
    }

    public List<LoggerConfig> getStatsLoggerConfigs() {
        List<LoggerConfig> configs = statsLoggerConfigs.stream().map(LoggerConfig::new).collect(Collectors.toList());
        checkLoggerConfigs(configs, LOG_HISTOSTATS);
        return configs;
    }

    public List<LoggerConfig> getClassicHistoConfigs() {
        List<LoggerConfig> configs = classicHistoConfigs.stream().map(LoggerConfig::new).collect(Collectors.toList());
        checkLoggerConfigs(configs, CLASSIC_HISTOGRAMS);
        return configs;
    }

    public List<Cmd> getCommands() {
        return cmdList;
    }

    public boolean wantsShowScript() {
        return showScript;
    }

    public boolean wantsVersionCoords() {
        return wantsVersionCoords;
    }

    public boolean isWantsVersionShort() {
        return wantsVersionShort;
    }

    public boolean wantsActivityTypes() {
        return wantsActivityTypes;
    }

    public boolean wantsTopicalHelp() {
        return wantsActivityHelp;
    }

    public String wantsTopicalHelpFor() {
        return wantsActivityHelpFor;
    }

    public boolean wantsBasicHelp() {
        return wantsBasicHelp;
    }

    public boolean wantsEnableChart() {
        return enableChart;
    }

    public boolean wantsDockerMetrics() {
        return dockerMetrics;
    }

    public int getReportInterval() {
        return reportInterval;
    }

    public String wantsReportGraphiteTo() {
        return reportGraphiteTo;
    }

    public String wantsMetricsPrefix() {
        return metricsPrefix;
    }

    public String wantsMetricsForActivity() {
        return wantsMetricsForActivity;
    }

    public String getSessionName() {
        return sessionName;
    }

    public Level wantsConsoleLogLevel() {
        return consoleLevel;
    }

    private void assertNotParameter(String scriptName) {
        if (scriptName.contains("=")) {
            throw new InvalidParameterException("script name must precede script arguments");
        }
    }

    private void assertNotReserved(String name) {
        if (RESERVED_WORDS.contains(name)) {
            throw new InvalidParameterException(name + " is a reserved word and may not be used here.");
        }
    }

    private String readWordOrThrow(LinkedList<String> arglist, String required) {
        if (arglist.peekFirst() == null) {
            throw new InvalidParameterException(required + " not found");
        }
        return arglist.removeFirst();
    }

    private String[] readAllWords(LinkedList<String> arglist) {
        String[] args = arglist.toArray(new String[0]);
        arglist.clear();
        return args;
    }

//    private Cmd parseScriptCmd(LinkedList<String> arglist) {
//        String cmdType = arglist.removeFirst();
//        String scriptName = readWordOrThrow(arglist, "script name");
//        assertNotReserved(scriptName);
//        assertNotParameter(scriptName);
//        Map<String, String> scriptParams = new LinkedHashMap<>();
//        while (arglist.size() > 0 && !RESERVED_WORDS.contains(arglist.peekFirst())
//            && arglist.peekFirst().contains("=")) {
//            String[] split = arglist.removeFirst().split("=", 2);
//            scriptParams.put(split[0], split[1]);
//        }
//        return new Cmd(CmdType.script, scriptName, scriptParams);
//    }


    public int getHdrDigits() {
        return hdr_digits;
    }

    public String getProgressSpec() {
        ProgressSpec spec = parseProgressSpec(this.progressSpec);// sanity check
        if (spec.indicatorMode == IndicatorMode.console
            && Level.INFO.isGreaterOrEqual(wantsConsoleLogLevel())) {
            logger.warn("Console is already logging info or more, so progress data on console is suppressed.");
            spec.indicatorMode = IndicatorMode.logonly;
        }
        return spec.toString();
    }

    private void checkLoggerConfigs(List<LoggerConfig> configs, String configName) {
        Set<String> files = new HashSet<>();
        configs.stream().map(LoggerConfig::getFilename).forEach(s -> {
            if (files.contains(s)) {
                logger.warn(s + " is included in " + configName + " more than once. It will only be included " +
                    "in the first matching config. Reorder your options if you need to control this.");
            }
            files.add(s);
        });
    }

    public String wantsReportCsvTo() {
        return reportCsvTo;
    }

    public String getLogsDirectory() {
        return logsDirectory;
    }

    public int getLogsMax() {
        return logsMax;
    }

    public String getLogsLevel() {
        return logsLevel;
    }

    public boolean wantsInputTypes() {
        return this.wantsInputTypes;
    }

    public boolean wantsMarkerTypes() {
        return wantsMarkerTypes;
    }

    public boolean wantsToDumpCyclelog() {
        return rleDumpOptions.length > 0;
    }

    public boolean wantsToImportCycleLog() {
        return cyclelogImportOptions.length > 0;
    }

    public String[] getCyclelogImportOptions() {
        return cyclelogImportOptions;
    }

    public String[] getCycleLogExporterOptions() {
        return rleDumpOptions;
    }

    public String getConsoleLoggingPattern() {
        return consoleLoggingPattern;
    }

    public Map<String, Level> getLogLevelOverrides() {
        return logLevelsOverrides;
    }

    public void setHistoLoggerConfigs(String pattern, String file, String interval) {
        //--log-histograms 'hdrdata.log:.*:2m'
        histoLoggerConfigs.add(String.format("%s:%s:%s", file, pattern, interval));
    }

    public boolean wantsScenariosList() {
        return wantsScenariosList;
    }

    public boolean wantsToCopyResource() {
        return wantsToCopyWorkload != null;
    }

    public String wantsToCopyResourceNamed() {
        return wantsToCopyWorkload;
    }

    public boolean wantsWorkloadsList() {
        return wantsWorkloadsList;
    }

    public String getDockerGrafanaTag() {
        return docker_grafana_tag;
    }

    public static class LoggerConfig {
        public String file;
        public String pattern = ".*";
        public String interval = "30 seconds";

        public LoggerConfig(String histoLoggerSpec) {
            String[] words = histoLoggerSpec.split(":");
            switch (words.length) {
                case 3:
                    interval = words[2].isEmpty() ? interval : words[2];
                case 2:
                    pattern = words[1].isEmpty() ? pattern : words[1];
                case 1:
                    file = words[0];
                    if (file.isEmpty()) {
                        throw new RuntimeException("You must not specify an empty file here for logging data.");
                    }
                    break;
                default:
                    throw new RuntimeException(
                        LOG_HISTOGRAMS +
                            " options must be in either 'regex:filename:interval' or 'regex:filename' or 'filename' format"
                    );
            }
        }

        public String getFilename() {
            return file;
        }
    }

    private static class ProgressSpec {
        public String intervalSpec;
        public IndicatorMode indicatorMode;

        public String toString() {
            return indicatorMode.toString() + ":" + intervalSpec;
        }
    }

    private ProgressSpec parseProgressSpec(String interval) {
        ProgressSpec progressSpec = new ProgressSpec();
        String[] parts = interval.split(":");
        switch (parts.length) {
            case 2:
                Unit.msFor(parts[1]).orElseThrow(
                    () -> new RuntimeException("Unable to parse progress indicator indicatorSpec '" + parts[1] + "'")
                );
                progressSpec.intervalSpec = parts[1];
            case 1:
                progressSpec.indicatorMode = IndicatorMode.valueOf(parts[0]);
                break;
            default:
                throw new RuntimeException("This should never happen.");
        }
        return progressSpec;
    }


}<|MERGE_RESOLUTION|>--- conflicted
+++ resolved
@@ -130,10 +130,7 @@
     private Scenario.Engine engine = Scenario.Engine.Graalvm;
     private boolean graaljs_compat = false;
     private int hdr_digits = 4;
-<<<<<<< HEAD
-=======
     private String docker_grafana_tag = "7.0.1";
->>>>>>> 2bf76b98
 
     public NBCLIOptions(String[] args) {
         parse(args);
