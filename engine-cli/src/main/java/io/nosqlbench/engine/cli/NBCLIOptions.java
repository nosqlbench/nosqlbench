/*
 * Copyright (c) 2022-2023 nosqlbench
 *
 * Licensed under the Apache License, Version 2.0 (the "License");
 * you may not use this file except in compliance with the License.
 * You may obtain a copy of the License at
 *
 *     http://www.apache.org/licenses/LICENSE-2.0
 *
 * Unless required by applicable law or agreed to in writing, software
 * distributed under the License is distributed on an "AS IS" BASIS,
 * WITHOUT WARRANTIES OR CONDITIONS OF ANY KIND, either express or implied.
 * See the License for the specific language governing permissions and
 * limitations under the License.
 */

package io.nosqlbench.engine.cli;

import io.nosqlbench.api.engine.util.Unit;
import io.nosqlbench.api.errors.BasicError;
import io.nosqlbench.api.logging.NBLogLevel;
import io.nosqlbench.api.system.NBEnvironment;
import io.nosqlbench.engine.api.metrics.IndicatorMode;
import io.nosqlbench.engine.cli.Cmd.CmdType;
import io.nosqlbench.engine.core.lifecycle.scenario.Scenario.Engine;
import io.nosqlbench.nb.annotations.Maturity;

import java.io.File;
import java.io.IOException;
import java.nio.file.Files;
import java.nio.file.Path;
import java.nio.file.attribute.PosixFilePermissions;
import java.security.InvalidParameterException;
import java.util.*;
import java.util.stream.Collectors;

/**
 * No CLI parser lib is useful for command structures, it seems. So we have this instead, which is
 * good enough. If something better is needed later, this can be replaced.
 */
public class NBCLIOptions {

//    private final static Logger logger = LogManager.getLogger("OPTIONS");


    private static final String NB_STATE_DIR = "--statedir";
    private static final String NB_STATEDIR_PATHS = "$NBSTATEDIR:$PWD/.nosqlbench:$HOME/.nosqlbench";
    public static final String ARGS_FILE_DEFAULT = "$NBSTATEDIR/argsfile";
    private static final String INCLUDE = "--include";

    private static final String userHome = System.getProperty("user.home");


    private static final Map<String,String> DEFAULT_LABELS=Map.of("appname","nosqlbench");
    private static final String METRICS_PREFIX = "--metrics-prefix";
    private static final String ANNOTATE_EVENTS = "--annotate";
    private static final String ANNOTATORS_CONFIG = "--annotators";

    // Enabled if the TERM env var is provided
    private static final String ANSI = "--ansi";

    private static final String DEFAULT_CHART_HDR_LOG_NAME = "hdrdata-for-chart.log";

    // Discovery
    private static final String HELP = "--help";
    private static final String LIST_COMMANDS = "--list-commands";
    private static final String LIST_METRICS = "--list-metrics";
    private static final String LIST_DRIVERS = "--list-drivers";
    private static final String LIST_ACTIVITY_TYPES = "--list-activity-types";
    private static final String LIST_SCRIPTS = "--list-scripts";
    private static final String LIST_WORKLOADS = "--list-workloads";
    private static final String LIST_SCENARIOS = "--list-scenarios";
    private static final String LIST_INPUT_TYPES = "--list-input-types";
    private static final String LIST_OUTPUT_TYPES = "--list-output-types";
    private static final String LIST_APPS = "--list-apps";
    private static final String VERSION_COORDS = "--version-coords";
    private static final String VERSION = "--version";
    private static final String SHOW_SCRIPT = "--show-script";
    private static final String COMPILE_SCRIPT = "--compile-script";
    private static final String SCRIPT_FILE = "--script-file";
    private static final String COPY = "--copy";
    private static final String SHOW_STACKTRACES = "--show-stacktraces";
    private static final String EXPERIMENTAL = "--experimental";
    private static final String MATURITY = "--maturity";

    private static final String SET_LABELS = "--set-labels";
    private static final String ADD_LABELS = "--add-labels";

    // Execution
    private static final String EXPORT_CYCLE_LOG = "--export-cycle-log";
    private static final String IMPORT_CYCLE_LOG = "--import-cycle-log";
    private static final String HDR_DIGITS = "--hdr-digits";

    // Execution Options


    private static final String SESSION_NAME = "--session-name";
    private static final String LOGS_DIR = "--logs-dir";
    private static final String WORKSPACES_DIR = "--workspaces-dir";
    private static final String LOGS_MAX = "--logs-max";
    private static final String LOGS_LEVEL = "--logs-level";
    private static final String DASH_V_INFO = "-v";
    private static final String DASH_VV_DEBUG = "-vv";
    private static final String DASH_VVV_TRACE = "-vvv";
    private static final String REPORT_INTERVAL = "--report-interval";
    private static final String REPORT_GRAPHITE_TO = "--report-graphite-to";

    private static final String REPORT_PROMPUSH_TO = "--report-prompush-to";
    private static final String GRAPHITE_LOG_LEVEL = "--graphite-log-level";
    private static final String REPORT_CSV_TO = "--report-csv-to";
    private static final String REPORT_SUMMARY_TO = "--report-summary-to";
    private static final String REPORT_SUMMARY_TO_DEFAULT = "stdout:60,_LOGS_/_SESSION_.summary";
    private static final String PROGRESS = "--progress";
    private static final String WITH_LOGGING_PATTERN = "--with-logging-pattern";
    private static final String LOGGING_PATTERN = "--logging-pattern";
    private static final String CONSOLE_PATTERN = "--console-pattern";
    private static final String LOGFILE_PATTERN = "--logfile-pattern";
    private static final String LOG_HISTOGRAMS = "--log-histograms";
    private static final String LOG_HISTOSTATS = "--log-histostats";
    private static final String CLASSIC_HISTOGRAMS = "--classic-histograms";
    private static final String LOG_LEVEL_OVERRIDE = "--log-level-override";
    private static final String ENABLE_CHART = "--enable-chart";

    private static final String DOCKER_METRICS = "--docker-metrics";
    private static final String DOCKER_METRICS_AT = "--docker-metrics-at";
    private static final String DOCKER_GRAFANA_TAG = "--docker-grafana-tag";
    private static final String DOCKER_PROM_TAG = "--docker-prom-tag";
    private static final String DOCKER_PROM_RETENTION_DAYS = "--docker-prom-retention-days";

    private static final String GRAALJS_ENGINE = "--graaljs";

    private static final String DEFAULT_CONSOLE_PATTERN = "TERSE";
    private static final String DEFAULT_LOGFILE_PATTERN = "VERBOSE";
    private final static String ENABLE_DEDICATED_VERIFICATION_LOGGER = "--enable-dedicated-verification-logging";

    //    private static final String DEFAULT_CONSOLE_LOGGING_PATTERN = "%d{HH:mm:ss.SSS} [%thread] %-5level %logger{36} - %msg%n";


    private final Map<String,String> labels = new LinkedHashMap<>(DEFAULT_LABELS);
    private final List<Cmd> cmdList = new ArrayList<>();
    private int logsMax;
    private boolean wantsVersionShort;
    private boolean wantsVersionCoords;
    private boolean wantsActivityHelp;
    private String wantsActivityHelpFor;
    private boolean wantsActivityTypes;
    private boolean wantsBasicHelp;
    private String reportGraphiteTo;
    private String reportPromPushTo;
    private String reportCsvTo;
    private int reportInterval = 10;
    private String metricsPrefix = "nosqlbench";
    private String wantsMetricsForActivity;
    private String sessionName = "";
    private boolean showScript;
    private NBLogLevel consoleLevel = NBLogLevel.WARN;
    private final List<String> histoLoggerConfigs = new ArrayList<>();
    private final List<String> statsLoggerConfigs = new ArrayList<>();
    private final List<String> classicHistoConfigs = new ArrayList<>();
    private String progressSpec = "console:1m";
    private String logsDirectory = "logs";
    private String workspacesDirectory = "workspaces";
    private boolean wantsInputTypes;
    private boolean wantsMarkerTypes;
    private String[] rleDumpOptions = new String[0];
    private String[] cyclelogImportOptions = new String[0];
    private String consoleLoggingPattern = NBCLIOptions.DEFAULT_CONSOLE_PATTERN;
    private String logfileLoggingPattern = NBCLIOptions.DEFAULT_LOGFILE_PATTERN;
    private NBLogLevel logsLevel = NBLogLevel.INFO;
    private Map<String, String> logLevelsOverrides = new HashMap<>();
    private boolean enableChart;
    private boolean dockerMetrics;
    private boolean wantsListScenarios;
    private boolean wantsListScripts;
    private String wantsToCopyWorkload;
    private boolean wantsWorkloadsList;
    private final List<String> wantsToIncludePaths = new ArrayList<>();
    private Engine engine = Engine.Graalvm;
    private int hdr_digits = 3;
    private String docker_grafana_tag = "7.3.4";
    private String docker_prom_tag = "latest";
    private boolean showStackTraces;
    private boolean compileScript;
    private String scriptFile;
    private String[] annotateEvents = {"ALL"};
    private String dockerMetricsHost;
    private String annotatorsConfig = "";
    private String statedirs = NBCLIOptions.NB_STATEDIR_PATHS;
    private Path statepath;
    private final List<String> statePathAccesses = new ArrayList<>();
    private final String hdrForChartFileName = NBCLIOptions.DEFAULT_CHART_HDR_LOG_NAME;
    private String dockerPromRetentionDays = "3650d";
    private String reportSummaryTo = NBCLIOptions.REPORT_SUMMARY_TO_DEFAULT;
    private boolean enableAnsi = (null != System.getenv("TERM")) && !System.getenv("TERM").isEmpty();
    private Maturity minMaturity = Maturity.Unspecified;
    private String graphitelogLevel = "info";
    private boolean wantsListCommands;
    private boolean wantsListApps;
<<<<<<< HEAD
=======
    private boolean dedicatedVerificationLogger;
>>>>>>> 97cd593b

    public boolean isWantsListApps() {
        return this.wantsListApps;
    }

    public boolean getWantsListCommands() {
        return this.wantsListCommands;
    }

    public String getAnnotatorsConfig() {
        return this.annotatorsConfig;
    }

    public Map<String,String> getLabelMap() {
        return Collections.unmodifiableMap(this.labels);
    }

    public String getChartHdrFileName() {
        return this.hdrForChartFileName;
    }

    public String getDockerPromRetentionDays() {
        return dockerPromRetentionDays;
    }

    public String getReportSummaryTo() {
        return this.reportSummaryTo;
    }

    public void setWantsStackTraces(final boolean wantsStackTraces) {
        showStackTraces = wantsStackTraces;
    }

    public boolean isEnableAnsi() {
        return this.enableAnsi;
    }

    public String getLogfileLoggingPattern() {
        return this.logfileLoggingPattern;
    }

    public String getGraphiteLogLevel() {
        return graphitelogLevel;
<<<<<<< HEAD
=======
    }

    public boolean isDedicatedVerificationLogger() {
        return this.dedicatedVerificationLogger;
    }

    public void enableDedicatedVerificationLogger() {
        this.dedicatedVerificationLogger = true;
>>>>>>> 97cd593b
    }

    public enum Mode {
        ParseGlobalsOnly,
        ParseAllOptions
    }

    public NBCLIOptions(final String[] args) {
        this(args, Mode.ParseAllOptions);
    }

    public NBCLIOptions(final String[] args, final Mode mode) {
        switch (mode) {
            case ParseGlobalsOnly:
                this.parseGlobalOptions(args);
                break;
            case ParseAllOptions:
                this.parseAllOptions(args);
                break;
        }
    }

    private LinkedList<String> parseGlobalOptions(final String[] args) {

        LinkedList<String> arglist = new LinkedList<>(Arrays.asList(args));
        if (null == arglist.peekFirst()) {
            this.wantsBasicHelp = true;
            return arglist;
        }

        // Process --include and --statedir, separately first
        // regardless of position
        LinkedList<String> nonincludes = new LinkedList<>();
        while (null != arglist.peekFirst()) {
            final String word = arglist.peekFirst();
            if (word.startsWith("--") && word.contains("=")) {
                final String wordToSplit = arglist.removeFirst();
                final String[] split = wordToSplit.split("=", 2);
                arglist.offerFirst(split[1]);
                arglist.offerFirst(split[0]);
                continue;
            }

            switch (word) {
                case NBCLIOptions.NB_STATE_DIR:
                    arglist.removeFirst();
                    statedirs = this.readWordOrThrow(arglist, "nosqlbench global state directory");
                    break;
                case NBCLIOptions.INCLUDE:
                    arglist.removeFirst();
                    final String include = this.readWordOrThrow(arglist, "path to include");
                    this.wantsToIncludePaths.add(include);
                    break;
                default:
                    nonincludes.addLast(arglist.removeFirst());
            }
        }
        statedirs = (null != this.statedirs) ? statedirs : NBCLIOptions.NB_STATEDIR_PATHS;
        setStatePath();

        arglist = nonincludes;
        nonincludes = new LinkedList<>();

        // Now that statdirs is settled, auto load argsfile if it is present
        final NBCLIArgsFile argsfile = new NBCLIArgsFile();
        argsfile.reserved(NBCLICommandParser.RESERVED_WORDS);
        argsfile.preload("--argsfile-optional", NBCLIOptions.ARGS_FILE_DEFAULT);
        arglist = argsfile.process(arglist);

        // Parse all --argsfile... and other high level options

        while (null != arglist.peekFirst()) {
            final String word = arglist.peekFirst();
            if (word.startsWith("--") && word.contains("=")) {
                final String wordToSplit = arglist.removeFirst();
                final String[] split = wordToSplit.split("=", 2);
                arglist.offerFirst(split[1]);
                arglist.offerFirst(split[0]);
                continue;
            }

            switch (word) {
                // These options modify other options. They should be processed early.
                case NBCLIArgsFile.ARGS_FILE:
                case NBCLIArgsFile.ARGS_FILE_OPTIONAL:
                case NBCLIArgsFile.ARGS_FILE_REQUIRED:
                case NBCLIArgsFile.ARGS_PIN:
                case NBCLIArgsFile.ARGS_UNPIN:
                    if (null == this.statepath) this.setStatePath();
                    arglist = argsfile.process(arglist);
                    break;
                case NBCLIOptions.ANSI:
                    arglist.removeFirst();
                    final String doEnableAnsi = this.readWordOrThrow(arglist, "enable/disable ansi codes");
                    this.enableAnsi = doEnableAnsi.toLowerCase(Locale.ROOT).matches("enabled|enable|true");
                    break;
                case NBCLIOptions.DASH_V_INFO:
                    this.consoleLevel = NBLogLevel.INFO;
                    arglist.removeFirst();
                    break;
                case NBCLIOptions.DASH_VV_DEBUG:
                    this.consoleLevel = NBLogLevel.DEBUG;
                    showStackTraces = true;
                    arglist.removeFirst();
                    break;
                case NBCLIOptions.DASH_VVV_TRACE:
                    this.consoleLevel = NBLogLevel.TRACE;
                    showStackTraces = true;
                    arglist.removeFirst();
                    break;
<<<<<<< HEAD
                case NBCLIOptions.ANNOTATE_EVENTS:
                    arglist.removeFirst();
                    final String toAnnotate = this.readWordOrThrow(arglist, "annotated events");
                    this.annotateEvents = toAnnotate.split("\\\\s*,\\\\s*");
                    break;
                case NBCLIOptions.ANNOTATORS_CONFIG:
                    arglist.removeFirst();
                    annotatorsConfig = this.readWordOrThrow(arglist, "annotators config");
                    break;
                case NBCLIOptions.REPORT_GRAPHITE_TO:
                    arglist.removeFirst();
                    this.reportGraphiteTo = arglist.removeFirst();
                    break;
                case NBCLIOptions.REPORT_PROMPUSH_TO:
                    arglist.removeFirst();
                    this.reportPromPushTo = arglist.removeFirst();
                    break;
                case NBCLIOptions.GRAPHITE_LOG_LEVEL:
                    arglist.removeFirst();
                    this.graphitelogLevel = arglist.removeFirst();
                    break;
                case NBCLIOptions.METRICS_PREFIX:
                    arglist.removeFirst();
                    this.metricsPrefix = arglist.removeFirst();
                    break;
                case NBCLIOptions.WORKSPACES_DIR:
                    arglist.removeFirst();
                    this.workspacesDirectory = this.readWordOrThrow(arglist, "a workspaces directory");
                    break;
                case NBCLIOptions.DOCKER_PROM_TAG:
                    arglist.removeFirst();
                    this.docker_prom_tag = this.readWordOrThrow(arglist, "prometheus docker tag");
                    break;
                case NBCLIOptions.DOCKER_PROM_RETENTION_DAYS:
                    arglist.removeFirst();
                    this.dockerPromRetentionDays = this.readWordOrThrow(arglist, "prometheus retention (3650d by default)");
                    break;
                case NBCLIOptions.DOCKER_GRAFANA_TAG:
                    arglist.removeFirst();
                    this.docker_grafana_tag = this.readWordOrThrow(arglist, "grafana docker tag");
                    break;
                case NBCLIOptions.VERSION:
                    arglist.removeFirst();
                    this.wantsVersionShort = true;
                    break;
                case NBCLIOptions.VERSION_COORDS:
                    arglist.removeFirst();
                    this.wantsVersionCoords = true;
                    break;
                case NBCLIOptions.DOCKER_METRICS_AT:
                    arglist.removeFirst();
                    this.dockerMetricsHost = this.readWordOrThrow(arglist, "docker metrics host");
                    break;
                case NBCLIOptions.DOCKER_METRICS:
                    arglist.removeFirst();
                    this.dockerMetrics = true;
                    break;
                case NBCLIOptions.SESSION_NAME:
                    arglist.removeFirst();
                    this.sessionName = this.readWordOrThrow(arglist, "a session name");
                    break;
                case NBCLIOptions.LOGS_DIR:
                    arglist.removeFirst();
                    this.logsDirectory = this.readWordOrThrow(arglist, "a log directory");
                    break;
                case NBCLIOptions.LOGS_MAX:
                    arglist.removeFirst();
                    this.logsMax = Integer.parseInt(this.readWordOrThrow(arglist, "max logfiles to keep"));
                    break;
                case NBCLIOptions.LOGS_LEVEL:
                    arglist.removeFirst();
                    final String loglevel = this.readWordOrThrow(arglist, "a log level");
                    logsLevel = NBLogLevel.valueOfName(loglevel);
                    break;
                case NBCLIOptions.LOG_LEVEL_OVERRIDE:
                    arglist.removeFirst();
                    this.logLevelsOverrides = this.parseLogLevelOverrides(this.readWordOrThrow(arglist, "log levels in name:LEVEL,... format"));
                    break;
                case NBCLIOptions.CONSOLE_PATTERN:
                    arglist.removeFirst();
                    this.consoleLoggingPattern = this.readWordOrThrow(arglist, "console pattern");
                    break;
                case NBCLIOptions.LOGFILE_PATTERN:
                    arglist.removeFirst();
                    this.logfileLoggingPattern = this.readWordOrThrow(arglist, "logfile pattern");
                    break;
                case NBCLIOptions.WITH_LOGGING_PATTERN:
                case NBCLIOptions.LOGGING_PATTERN:
                    arglist.removeFirst();
=======
                case NBCLIOptions.ENABLE_DEDICATED_VERIFICATION_LOGGER:
                    enableDedicatedVerificationLogger();
                    arglist.removeFirst();
                    break;
                case NBCLIOptions.ANNOTATE_EVENTS:
                    arglist.removeFirst();
                    final String toAnnotate = this.readWordOrThrow(arglist, "annotated events");
                    this.annotateEvents = toAnnotate.split("\\\\s*,\\\\s*");
                    break;
                case NBCLIOptions.ANNOTATORS_CONFIG:
                    arglist.removeFirst();
                    annotatorsConfig = this.readWordOrThrow(arglist, "annotators config");
                    break;
                case NBCLIOptions.REPORT_GRAPHITE_TO:
                    arglist.removeFirst();
                    this.reportGraphiteTo = arglist.removeFirst();
                    break;
                case NBCLIOptions.REPORT_PROMPUSH_TO:
                    arglist.removeFirst();
                    this.reportPromPushTo = arglist.removeFirst();
                    break;
                case NBCLIOptions.GRAPHITE_LOG_LEVEL:
                    arglist.removeFirst();
                    this.graphitelogLevel = arglist.removeFirst();
                    break;
                case NBCLIOptions.METRICS_PREFIX:
                    arglist.removeFirst();
                    this.metricsPrefix = arglist.removeFirst();
                    break;
                case NBCLIOptions.WORKSPACES_DIR:
                    arglist.removeFirst();
                    this.workspacesDirectory = this.readWordOrThrow(arglist, "a workspaces directory");
                    break;
                case NBCLIOptions.DOCKER_PROM_TAG:
                    arglist.removeFirst();
                    this.docker_prom_tag = this.readWordOrThrow(arglist, "prometheus docker tag");
                    break;
                case NBCLIOptions.DOCKER_PROM_RETENTION_DAYS:
                    arglist.removeFirst();
                    this.dockerPromRetentionDays = this.readWordOrThrow(arglist, "prometheus retention (3650d by default)");
                    break;
                case NBCLIOptions.DOCKER_GRAFANA_TAG:
                    arglist.removeFirst();
                    this.docker_grafana_tag = this.readWordOrThrow(arglist, "grafana docker tag");
                    break;
                case NBCLIOptions.VERSION:
                    arglist.removeFirst();
                    this.wantsVersionShort = true;
                    break;
                case NBCLIOptions.VERSION_COORDS:
                    arglist.removeFirst();
                    this.wantsVersionCoords = true;
                    break;
                case NBCLIOptions.DOCKER_METRICS_AT:
                    arglist.removeFirst();
                    this.dockerMetricsHost = this.readWordOrThrow(arglist, "docker metrics host");
                    break;
                case NBCLIOptions.DOCKER_METRICS:
                    arglist.removeFirst();
                    this.dockerMetrics = true;
                    break;
                case NBCLIOptions.SESSION_NAME:
                    arglist.removeFirst();
                    this.sessionName = this.readWordOrThrow(arglist, "a session name");
                    break;
                case NBCLIOptions.LOGS_DIR:
                    arglist.removeFirst();
                    this.logsDirectory = this.readWordOrThrow(arglist, "a log directory");
                    break;
                case NBCLIOptions.LOGS_MAX:
                    arglist.removeFirst();
                    this.logsMax = Integer.parseInt(this.readWordOrThrow(arglist, "max logfiles to keep"));
                    break;
                case NBCLIOptions.LOGS_LEVEL:
                    arglist.removeFirst();
                    final String loglevel = this.readWordOrThrow(arglist, "a log level");
                    logsLevel = NBLogLevel.valueOfName(loglevel);
                    break;
                case NBCLIOptions.LOG_LEVEL_OVERRIDE:
                    arglist.removeFirst();
                    this.logLevelsOverrides = this.parseLogLevelOverrides(this.readWordOrThrow(arglist, "log levels in name:LEVEL,... format"));
                    break;
                case NBCLIOptions.CONSOLE_PATTERN:
                    arglist.removeFirst();
                    this.consoleLoggingPattern = this.readWordOrThrow(arglist, "console pattern");
                    break;
                case NBCLIOptions.LOGFILE_PATTERN:
                    arglist.removeFirst();
                    this.logfileLoggingPattern = this.readWordOrThrow(arglist, "logfile pattern");
                    break;
                case NBCLIOptions.WITH_LOGGING_PATTERN:
                case NBCLIOptions.LOGGING_PATTERN:
                    arglist.removeFirst();
>>>>>>> 97cd593b
                    final String pattern = this.readWordOrThrow(arglist, "console and logfile pattern");
                    this.consoleLoggingPattern = pattern;
                    this.logfileLoggingPattern = pattern;
                    break;
                case NBCLIOptions.SHOW_STACKTRACES:
                    arglist.removeFirst();
                    this.showStackTraces = true;
                    break;
                case NBCLIOptions.EXPERIMENTAL:
                    arglist.removeFirst();
                    arglist.addFirst("experimental");
                    arglist.addFirst("--maturity");
                    break;
                case NBCLIOptions.MATURITY:
<<<<<<< HEAD
                    arglist.removeFirst();
                    final String maturity = this.readWordOrThrow(arglist, "maturity of components to allow");
                    minMaturity = Maturity.valueOf(maturity.toLowerCase(Locale.ROOT));
                case NBCLIOptions.SET_LABELS:
                    arglist.removeFirst();
                    String setLabelData = arglist.removeFirst();
                    setLabels(setLabelData);
                    break;
                case NBCLIOptions.ADD_LABELS:
                    arglist.removeFirst();
                    String addLabeldata = arglist.removeFirst();
                    addLabels(addLabeldata);
                    break;
=======
                    arglist.removeFirst();
                    final String maturity = this.readWordOrThrow(arglist, "maturity of components to allow");
                    minMaturity = Maturity.valueOf(maturity.toLowerCase(Locale.ROOT));
>>>>>>> 97cd593b
                default:
                    nonincludes.addLast(arglist.removeFirst());
            }
        }

        return nonincludes;
    }

    private void setLabels(String labeldata) {
        this.labels.clear();
        addLabels(labeldata);
    }

    private void addLabels(String labeldata) {
        Map<String,String> newLabels = parseLabels(labeldata);
        this.labels.putAll(newLabels);
    }

    private Map<String, String> parseLabels(String labeldata) {
        Map<String,String> setLabelsTo = new LinkedHashMap<>();
        for (String component : labeldata.split("[,; ]")) {
            String[] parts = component.split("\\W", 2);
            if (parts.length!=2) {
                throw new BasicError("Unable to parse labels to set:" + labeldata);
            }
            setLabelsTo.put(parts[0],parts[1]);
        }
        return setLabelsTo;
    }


    private Path setStatePath() {
        if (0 < statePathAccesses.size())
            throw new BasicError("The state dir must be set before it is used by other\n" +
                    " options. If you want to change the statedir, be sure you do it before\n" +
                    " dependent options. These parameters were called before this --statedir:\n" +
                    this.statePathAccesses.stream().map(s -> "> " + s).collect(Collectors.joining("\n")));
        if (null != this.statepath) return statepath;

        final List<String> paths = NBEnvironment.INSTANCE.interpolateEach(":", this.statedirs);
        Path selected = null;

        for (final String pathName : paths) {
            final Path path = Path.of(pathName);
            if (Files.exists(path)) {
                if (Files.isDirectory(path)) {
                    selected = path;
                    break;
                }
                System.err.println("ERROR: possible state dir path is not a directory: '" + path + '\'');
            }
        }
        if (null == selected) selected = Path.of(paths.get(paths.size() - 1));

        if (!Files.exists(selected)) try {
            Files.createDirectories(
                    selected,
                    PosixFilePermissions.asFileAttribute(PosixFilePermissions.fromString("rwxrwx---"))
            );
        } catch (final IOException e) {
            throw new BasicError("Could not create state directory at '" + selected + "': " + e.getMessage());
        }

        NBEnvironment.INSTANCE.put(NBEnvironment.NBSTATEDIR, selected.toString());

        return selected;
    }

    private void parseAllOptions(final String[] args) {
        LinkedList<String> arglist = this.parseGlobalOptions(args);

        final PathCanonicalizer canonicalizer = new PathCanonicalizer(this.wantsIncludes());

        final LinkedList<String> nonincludes = new LinkedList<>();

        while (null != arglist.peekFirst()) {
            final String word = arglist.peekFirst();

            switch (word) {
                case NBCLIOptions.GRAALJS_ENGINE:
                    this.engine = Engine.Graalvm;
                    arglist.removeFirst();
                    break;
                case NBCLIOptions.COMPILE_SCRIPT:
                    arglist.removeFirst();
                    this.compileScript = true;
                    break;
                case NBCLIOptions.SHOW_SCRIPT:
                    arglist.removeFirst();
                    this.showScript = true;
                    break;
                case NBCLIOptions.LIST_COMMANDS:
                    arglist.removeFirst();
                    wantsListCommands = true;
                    break;
                case NBCLIOptions.LIST_METRICS:
                    arglist.removeFirst();
                    arglist.addFirst("start");
                    final Cmd cmd = Cmd.parseArg(arglist, canonicalizer);
                    this.wantsMetricsForActivity = cmd.getArg("driver");
                    break;
                case NBCLIOptions.HDR_DIGITS:
                    arglist.removeFirst();
                    this.hdr_digits = Integer.parseInt(this.readWordOrThrow(arglist, "significant digits"));
                    break;
                case NBCLIOptions.PROGRESS:
                    arglist.removeFirst();
                    this.progressSpec = this.readWordOrThrow(arglist, "a progress indicator, like 'log:1m' or 'screen:10s', or just 'log' or 'screen'");
                    break;
                case NBCLIOptions.ENABLE_CHART:
                    arglist.removeFirst();
                    this.enableChart = true;
                    break;
                case NBCLIOptions.HELP:
                case "-h":
                case "help":
                    arglist.removeFirst();
                    if (null == arglist.peekFirst()) this.wantsBasicHelp = true;
                    else {
                        this.wantsActivityHelp = true;
                        this.wantsActivityHelpFor = this.readWordOrThrow(arglist, "topic");
                    }
                    break;
                case NBCLIOptions.EXPORT_CYCLE_LOG:
                    arglist.removeFirst();
                    this.rleDumpOptions = this.readAllWords(arglist);
                    break;
                case NBCLIOptions.IMPORT_CYCLE_LOG:
                    arglist.removeFirst();
                    this.cyclelogImportOptions = this.readAllWords(arglist);
                    break;
                case NBCLIOptions.LOG_HISTOGRAMS:
                    arglist.removeFirst();
                    final String logto = arglist.removeFirst();
                    this.histoLoggerConfigs.add(logto);
                    break;
                case NBCLIOptions.LOG_HISTOSTATS:
                    arglist.removeFirst();
                    final String logStatsTo = arglist.removeFirst();
                    this.statsLoggerConfigs.add(logStatsTo);
                    break;
                case NBCLIOptions.CLASSIC_HISTOGRAMS:
                    arglist.removeFirst();
                    final String classicHistos = arglist.removeFirst();
                    this.classicHistoConfigs.add(classicHistos);
                    break;
                case NBCLIOptions.REPORT_INTERVAL:
                    arglist.removeFirst();
                    this.reportInterval = Integer.parseInt(this.readWordOrThrow(arglist, "report interval"));
                    break;
                case NBCLIOptions.REPORT_CSV_TO:
                    arglist.removeFirst();
                    this.reportCsvTo = arglist.removeFirst();
                    break;
                case NBCLIOptions.REPORT_SUMMARY_TO:
                    arglist.removeFirst();
                    this.reportSummaryTo = this.readWordOrThrow(arglist, "report summary file");
                    break;
                case NBCLIOptions.LIST_DRIVERS:
                case NBCLIOptions.LIST_ACTIVITY_TYPES:
                    arglist.removeFirst();
                    this.wantsActivityTypes = true;
                    break;
                case NBCLIOptions.LIST_INPUT_TYPES:
                    arglist.removeFirst();
                    this.wantsInputTypes = true;
                    break;
                case NBCLIOptions.LIST_OUTPUT_TYPES:
                    arglist.removeFirst();
                    this.wantsMarkerTypes = true;
                    break;
                case NBCLIOptions.LIST_SCENARIOS:
                    arglist.removeFirst();
                    this.wantsListScenarios = true;
                    break;
                case NBCLIOptions.LIST_SCRIPTS:
                    arglist.removeFirst();
                    this.wantsListScripts = true;
                    break;
                case NBCLIOptions.LIST_WORKLOADS:
                    arglist.removeFirst();
                    this.wantsWorkloadsList = true;
                    break;
                case NBCLIOptions.LIST_APPS:
                    arglist.removeFirst();
                    this.wantsListApps = true;
                    break;
                case NBCLIOptions.SCRIPT_FILE:
                    arglist.removeFirst();
                    this.scriptFile = this.readWordOrThrow(arglist, "script file");
                    break;
                case NBCLIOptions.COPY:
                    arglist.removeFirst();
                    this.wantsToCopyWorkload = this.readWordOrThrow(arglist, "workload to copy");
                    break;
                default:
                    nonincludes.addLast(arglist.removeFirst());
            }
        }
        arglist = nonincludes;
        final Optional<List<Cmd>> commands = NBCLICommandParser.parse(arglist);
        if (commands.isPresent()) cmdList.addAll(commands.get());
        else {
            final String arg = arglist.peekFirst();
            Objects.requireNonNull(arg);
            final String helpmsg = """
                    Could not recognize command 'ARG'.
                    This means that all of the following searches for a compatible command failed:
                    1. commands: no scenario command named 'ARG' is known. (start, run, await, ...)
                    2. scripts: no auto script named './scripts/auto/ARG.js' in the local filesystem.
                    3. scripts: no auto script named 'scripts/auto/ARG.js' was found in the PROG binary.
                    4. workloads: no workload file named ARG[.yaml] was found in the local filesystem, even in include paths INCLUDES.
                    5. workloads: no workload file named ARG[.yaml] was bundled in PROG binary, even in include paths INCLUDES.
                    6. apps: no application named ARG was bundled in PROG.

                    You can discover available ways to invoke PROG by using the various --list-* commands:
                    [ --list-commands, --list-scripts, --list-workloads (and --list-scenarios), --list-apps ]
                    """
                    .replaceAll("ARG", arg)
                    .replaceAll("PROG", "nb5")
                    .replaceAll("INCLUDES", String.join(",", wantsIncludes()));
            throw new BasicError(helpmsg);

        }
    }


    public String[] wantsIncludes() {
        return this.wantsToIncludePaths.toArray(new String[0]);
    }

    private Map<String, String> parseLogLevelOverrides(final String levelsSpec) {
        final Map<String, String> levels = new HashMap<>();
        Arrays.stream(levelsSpec.split("[,;]")).forEach(kp -> {
            final String[] ll = kp.split(":");
            if (2 != ll.length) throw new RuntimeException("Log level must have name:level format");
            levels.put(ll[0], ll[1]);
        });
        return levels;
    }

    public Engine getScriptingEngine() {
        return this.engine;
    }

    public List<LoggerConfigData> getHistoLoggerConfigs() {
        final List<LoggerConfigData> configs =
                this.histoLoggerConfigs.stream().map(LoggerConfigData::new).collect(Collectors.toList());
        this.checkLoggerConfigs(configs, NBCLIOptions.LOG_HISTOGRAMS);
        return configs;
    }

    public List<LoggerConfigData> getStatsLoggerConfigs() {
        final List<LoggerConfigData> configs =
                this.statsLoggerConfigs.stream().map(LoggerConfigData::new).collect(Collectors.toList());
        this.checkLoggerConfigs(configs, NBCLIOptions.LOG_HISTOSTATS);
        return configs;
    }

    public List<LoggerConfigData> getClassicHistoConfigs() {
        final List<LoggerConfigData> configs =
                this.classicHistoConfigs.stream().map(LoggerConfigData::new).collect(Collectors.toList());
        this.checkLoggerConfigs(configs, NBCLIOptions.CLASSIC_HISTOGRAMS);
        return configs;
    }

    public Maturity allowMinMaturity() {
        return this.minMaturity;
    }

    public List<Cmd> getCommands() {
        return this.cmdList;
    }

    public boolean wantsShowScript() {
        return this.showScript;
    }

    public boolean wantsCompileScript() {
        return this.compileScript;
    }

    public boolean wantsVersionCoords() {
        return this.wantsVersionCoords;
    }

    public boolean isWantsVersionShort() {
        return this.wantsVersionShort;
    }

    public boolean wantsActivityTypes() {
        return this.wantsActivityTypes;
    }

    public boolean wantsTopicalHelp() {
        return this.wantsActivityHelp;
    }

    public boolean wantsStackTraces() {
        return this.showStackTraces;
    }

    public String wantsTopicalHelpFor() {
        return this.wantsActivityHelpFor;
    }

    public boolean wantsBasicHelp() {
        return this.wantsBasicHelp;
    }

    public boolean wantsEnableChart() {
        return this.enableChart;
    }

    public boolean wantsDockerMetrics() {
        return this.dockerMetrics;
    }

    public String wantsDockerMetricsAt() {
        return this.dockerMetricsHost;
    }

    public int getReportInterval() {
        return this.reportInterval;
    }

    public String wantsReportGraphiteTo() {
        return this.reportGraphiteTo;
    }

    public String wantsReportPromPushTo() {
        return this.reportPromPushTo;
    }

    public String wantsMetricsPrefix() {
        return this.metricsPrefix;
    }

    public String wantsMetricsForActivity() {
        return this.wantsMetricsForActivity;
    }

    public String getSessionName() {
        return this.sessionName;
    }

    public NBLogLevel getConsoleLogLevel() {
        return this.consoleLevel;
    }

    private String readWordOrThrow(final LinkedList<String> arglist, final String required) {
        if (null == arglist.peekFirst())
            throw new InvalidParameterException(required + " is required after this option");
        return arglist.removeFirst();
    }

    private String[] readAllWords(final LinkedList<String> arglist) {
        final String[] args = arglist.toArray(new String[0]);
        arglist.clear();
        return args;
    }

    public int getHdrDigits() {
        return this.hdr_digits;
    }

    public String getProgressSpec() {
        final ProgressSpec spec = this.parseProgressSpec(progressSpec);// sanity check
        //                System.err.println("Console is already logging info or more, so progress data on console is " +
        //                        "suppressed.");
        if (IndicatorMode.console == spec.indicatorMode)
            if (consoleLevel.isGreaterOrEqualTo(NBLogLevel.INFO)) spec.indicatorMode = IndicatorMode.logonly;
            else //                System.err.println("Command line includes script calls, so progress data on console is " +
                //                        "suppressed.");
                if (cmdList.stream().anyMatch(cmd -> CmdType.script == cmd.getCmdType()))
                    spec.indicatorMode = IndicatorMode.logonly;
        return spec.toString();
    }

    private void checkLoggerConfigs(final List<LoggerConfigData> configs, final String configName) {
        final Set<String> files = new HashSet<>();
        configs.stream().map(LoggerConfigData::getFilename).forEach(s -> {
            if (files.contains(s))
                System.err.println(s + " is included in " + configName + " more than once. It will only be " +
                        "included " +
                        "in the first matching config. Reorder your options if you need to control this.");
            files.add(s);
        });
    }

    public String wantsReportCsvTo() {
        return this.reportCsvTo;
    }

    public Path getLogsDirectory() {
        return Path.of(this.logsDirectory);
    }

    public int getLogsMax() {
        return this.logsMax;
    }

    public NBLogLevel getScenarioLogLevel() {
        return this.logsLevel;
    }

    public boolean wantsInputTypes() {
        return wantsInputTypes;
    }

    public String getScriptFile() {
        if (null == scriptFile) return this.logsDirectory + File.separator + "_SESSION_" + ".js";

        String expanded = this.scriptFile;
        if (!expanded.startsWith(File.separator)) expanded = this.getLogsDirectory() + File.separator + expanded;
        return expanded;
    }

    public boolean wantsMarkerTypes() {
        return this.wantsMarkerTypes;
    }

    public boolean wantsToDumpCyclelog() {
        return 0 < rleDumpOptions.length;
    }

    public boolean wantsToImportCycleLog() {
        return 0 < cyclelogImportOptions.length;
    }

    public String[] getCyclelogImportOptions() {
        return this.cyclelogImportOptions;
    }

    public String[] getCycleLogExporterOptions() {
        return this.rleDumpOptions;
    }

    public String getConsoleLoggingPattern() {
        return this.consoleLoggingPattern;
    }

    public Map<String, String> getLogLevelOverrides() {
        return this.logLevelsOverrides;
    }

    public void setHistoLoggerConfigs(final String pattern, final String file, final String interval) {
        //--log-histograms 'hdrdata.log:.*:2m'
        this.histoLoggerConfigs.add(String.format("%s:%s:%s", file, pattern, interval));
    }

    public boolean wantsScenariosList() {
        return this.wantsListScenarios;
    }

    public boolean wantsListScripts() {
        return this.wantsListScripts;
    }

    public boolean wantsToCopyResource() {
        return null != wantsToCopyWorkload;
    }

    public String wantsToCopyResourceNamed() {
        return this.wantsToCopyWorkload;
    }

    public boolean wantsWorkloadsList() {
        return this.wantsWorkloadsList;
    }

    public String getDockerGrafanaTag() {
        return this.docker_grafana_tag;
    }

    public String getDockerPromTag() {
        return this.docker_prom_tag;
    }

    public static class LoggerConfigData {
        public String file;
        public String pattern = ".*";
        public String interval = "30 seconds";

        public LoggerConfigData(final String histoLoggerSpec) {
            final String[] words = histoLoggerSpec.split(":");
            switch (words.length) {
                case 3:
                    this.interval = words[2].isEmpty() ? this.interval : words[2];
                case 2:
                    this.pattern = words[1].isEmpty() ? this.pattern : words[1];
                case 1:
                    this.file = words[0];
                    if (this.file.isEmpty())
                        throw new RuntimeException("You must not specify an empty file here for logging data.");
                    break;
                default:
                    throw new RuntimeException(
                            NBCLIOptions.LOG_HISTOGRAMS +
                                    " options must be in either 'regex:filename:interval' or 'regex:filename' or 'filename' format"
                    );
            }
        }

        public String getFilename() {
            return this.file;
        }
    }

    private static class ProgressSpec {
        public String intervalSpec;
        public IndicatorMode indicatorMode;

        public String toString() {
            return this.indicatorMode.toString() + ':' + this.intervalSpec;
        }
    }

    private ProgressSpec parseProgressSpec(final String interval) {
        final ProgressSpec progressSpec = new ProgressSpec();
        final String[] parts = interval.split(":");
        switch (parts.length) {
            case 2:
                Unit.msFor(parts[1]).orElseThrow(
                        () -> new RuntimeException("Unable to parse progress indicator indicatorSpec '" + parts[1] + '\'')
                );
                progressSpec.intervalSpec = parts[1];
            case 1:
                progressSpec.indicatorMode = IndicatorMode.valueOf(parts[0]);
                break;
            default:
                throw new RuntimeException("This should never happen.");
        }
        return progressSpec;
    }

}<|MERGE_RESOLUTION|>--- conflicted
+++ resolved
@@ -196,10 +196,7 @@
     private String graphitelogLevel = "info";
     private boolean wantsListCommands;
     private boolean wantsListApps;
-<<<<<<< HEAD
-=======
     private boolean dedicatedVerificationLogger;
->>>>>>> 97cd593b
 
     public boolean isWantsListApps() {
         return this.wantsListApps;
@@ -243,8 +240,6 @@
 
     public String getGraphiteLogLevel() {
         return graphitelogLevel;
-<<<<<<< HEAD
-=======
     }
 
     public boolean isDedicatedVerificationLogger() {
@@ -253,7 +248,6 @@
 
     public void enableDedicatedVerificationLogger() {
         this.dedicatedVerificationLogger = true;
->>>>>>> 97cd593b
     }
 
     public enum Mode {
@@ -364,7 +358,6 @@
                     showStackTraces = true;
                     arglist.removeFirst();
                     break;
-<<<<<<< HEAD
                 case NBCLIOptions.ANNOTATE_EVENTS:
                     arglist.removeFirst();
                     final String toAnnotate = this.readWordOrThrow(arglist, "annotated events");
@@ -374,6 +367,10 @@
                     arglist.removeFirst();
                     annotatorsConfig = this.readWordOrThrow(arglist, "annotators config");
                     break;
+                case NBCLIOptions.ENABLE_DEDICATED_VERIFICATION_LOGGER:
+                    enableDedicatedVerificationLogger();
+                    arglist.removeFirst();
+                    break;                
                 case NBCLIOptions.REPORT_GRAPHITE_TO:
                     arglist.removeFirst();
                     this.reportGraphiteTo = arglist.removeFirst();
@@ -454,101 +451,6 @@
                 case NBCLIOptions.WITH_LOGGING_PATTERN:
                 case NBCLIOptions.LOGGING_PATTERN:
                     arglist.removeFirst();
-=======
-                case NBCLIOptions.ENABLE_DEDICATED_VERIFICATION_LOGGER:
-                    enableDedicatedVerificationLogger();
-                    arglist.removeFirst();
-                    break;
-                case NBCLIOptions.ANNOTATE_EVENTS:
-                    arglist.removeFirst();
-                    final String toAnnotate = this.readWordOrThrow(arglist, "annotated events");
-                    this.annotateEvents = toAnnotate.split("\\\\s*,\\\\s*");
-                    break;
-                case NBCLIOptions.ANNOTATORS_CONFIG:
-                    arglist.removeFirst();
-                    annotatorsConfig = this.readWordOrThrow(arglist, "annotators config");
-                    break;
-                case NBCLIOptions.REPORT_GRAPHITE_TO:
-                    arglist.removeFirst();
-                    this.reportGraphiteTo = arglist.removeFirst();
-                    break;
-                case NBCLIOptions.REPORT_PROMPUSH_TO:
-                    arglist.removeFirst();
-                    this.reportPromPushTo = arglist.removeFirst();
-                    break;
-                case NBCLIOptions.GRAPHITE_LOG_LEVEL:
-                    arglist.removeFirst();
-                    this.graphitelogLevel = arglist.removeFirst();
-                    break;
-                case NBCLIOptions.METRICS_PREFIX:
-                    arglist.removeFirst();
-                    this.metricsPrefix = arglist.removeFirst();
-                    break;
-                case NBCLIOptions.WORKSPACES_DIR:
-                    arglist.removeFirst();
-                    this.workspacesDirectory = this.readWordOrThrow(arglist, "a workspaces directory");
-                    break;
-                case NBCLIOptions.DOCKER_PROM_TAG:
-                    arglist.removeFirst();
-                    this.docker_prom_tag = this.readWordOrThrow(arglist, "prometheus docker tag");
-                    break;
-                case NBCLIOptions.DOCKER_PROM_RETENTION_DAYS:
-                    arglist.removeFirst();
-                    this.dockerPromRetentionDays = this.readWordOrThrow(arglist, "prometheus retention (3650d by default)");
-                    break;
-                case NBCLIOptions.DOCKER_GRAFANA_TAG:
-                    arglist.removeFirst();
-                    this.docker_grafana_tag = this.readWordOrThrow(arglist, "grafana docker tag");
-                    break;
-                case NBCLIOptions.VERSION:
-                    arglist.removeFirst();
-                    this.wantsVersionShort = true;
-                    break;
-                case NBCLIOptions.VERSION_COORDS:
-                    arglist.removeFirst();
-                    this.wantsVersionCoords = true;
-                    break;
-                case NBCLIOptions.DOCKER_METRICS_AT:
-                    arglist.removeFirst();
-                    this.dockerMetricsHost = this.readWordOrThrow(arglist, "docker metrics host");
-                    break;
-                case NBCLIOptions.DOCKER_METRICS:
-                    arglist.removeFirst();
-                    this.dockerMetrics = true;
-                    break;
-                case NBCLIOptions.SESSION_NAME:
-                    arglist.removeFirst();
-                    this.sessionName = this.readWordOrThrow(arglist, "a session name");
-                    break;
-                case NBCLIOptions.LOGS_DIR:
-                    arglist.removeFirst();
-                    this.logsDirectory = this.readWordOrThrow(arglist, "a log directory");
-                    break;
-                case NBCLIOptions.LOGS_MAX:
-                    arglist.removeFirst();
-                    this.logsMax = Integer.parseInt(this.readWordOrThrow(arglist, "max logfiles to keep"));
-                    break;
-                case NBCLIOptions.LOGS_LEVEL:
-                    arglist.removeFirst();
-                    final String loglevel = this.readWordOrThrow(arglist, "a log level");
-                    logsLevel = NBLogLevel.valueOfName(loglevel);
-                    break;
-                case NBCLIOptions.LOG_LEVEL_OVERRIDE:
-                    arglist.removeFirst();
-                    this.logLevelsOverrides = this.parseLogLevelOverrides(this.readWordOrThrow(arglist, "log levels in name:LEVEL,... format"));
-                    break;
-                case NBCLIOptions.CONSOLE_PATTERN:
-                    arglist.removeFirst();
-                    this.consoleLoggingPattern = this.readWordOrThrow(arglist, "console pattern");
-                    break;
-                case NBCLIOptions.LOGFILE_PATTERN:
-                    arglist.removeFirst();
-                    this.logfileLoggingPattern = this.readWordOrThrow(arglist, "logfile pattern");
-                    break;
-                case NBCLIOptions.WITH_LOGGING_PATTERN:
-                case NBCLIOptions.LOGGING_PATTERN:
-                    arglist.removeFirst();
->>>>>>> 97cd593b
                     final String pattern = this.readWordOrThrow(arglist, "console and logfile pattern");
                     this.consoleLoggingPattern = pattern;
                     this.logfileLoggingPattern = pattern;
@@ -563,7 +465,6 @@
                     arglist.addFirst("--maturity");
                     break;
                 case NBCLIOptions.MATURITY:
-<<<<<<< HEAD
                     arglist.removeFirst();
                     final String maturity = this.readWordOrThrow(arglist, "maturity of components to allow");
                     minMaturity = Maturity.valueOf(maturity.toLowerCase(Locale.ROOT));
@@ -577,11 +478,6 @@
                     String addLabeldata = arglist.removeFirst();
                     addLabels(addLabeldata);
                     break;
-=======
-                    arglist.removeFirst();
-                    final String maturity = this.readWordOrThrow(arglist, "maturity of components to allow");
-                    minMaturity = Maturity.valueOf(maturity.toLowerCase(Locale.ROOT));
->>>>>>> 97cd593b
                 default:
                     nonincludes.addLast(arglist.removeFirst());
             }
