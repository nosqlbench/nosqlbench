<?xml version="1.0" encoding="UTF-8"?>
<project xmlns="http://maven.apache.org/POM/4.0.0" xmlns:xsi="http://www.w3.org/2001/XMLSchema-instance" xsi:schemaLocation="http://maven.apache.org/POM/4.0.0 http://maven.apache.org/xsd/maven-4.0.0.xsd">
    <parent>
        <artifactId>nosqlbench</artifactId>
        <groupId>io.nosqlbench</groupId>
<<<<<<< HEAD
        <version>4.15.57-SNAPSHOT</version>
=======
        <version>4.15.58-SNAPSHOT</version>
>>>>>>> 5550c455
    </parent>
    <modelVersion>4.0.0</modelVersion>

    <artifactId>driver-jdbc</artifactId>

    <dependencies>
        <dependency>
            <groupId>com.zaxxer</groupId>
            <artifactId>HikariCP</artifactId>
            <version>3.4.5</version>
        </dependency>
        <dependency>
            <groupId>io.nosqlbench</groupId>
            <artifactId>engine-api</artifactId>
<<<<<<< HEAD
            <version>4.15.57-SNAPSHOT</version>
=======
            <version>4.15.58-SNAPSHOT</version>
>>>>>>> 5550c455
            <scope>compile</scope>
        </dependency>
    </dependencies>


</project><|MERGE_RESOLUTION|>--- conflicted
+++ resolved
@@ -3,11 +3,7 @@
     <parent>
         <artifactId>nosqlbench</artifactId>
         <groupId>io.nosqlbench</groupId>
-<<<<<<< HEAD
-        <version>4.15.57-SNAPSHOT</version>
-=======
         <version>4.15.58-SNAPSHOT</version>
->>>>>>> 5550c455
     </parent>
     <modelVersion>4.0.0</modelVersion>
 
@@ -22,11 +18,7 @@
         <dependency>
             <groupId>io.nosqlbench</groupId>
             <artifactId>engine-api</artifactId>
-<<<<<<< HEAD
-            <version>4.15.57-SNAPSHOT</version>
-=======
             <version>4.15.58-SNAPSHOT</version>
->>>>>>> 5550c455
             <scope>compile</scope>
         </dependency>
     </dependencies>
