--- conflicted
+++ resolved
@@ -253,7 +253,6 @@
             </dependencies>
         </profile>
 
-<<<<<<< HEAD
         <profile>
             <id>adapter-qdrant-include</id>
             <activation>
@@ -267,17 +266,7 @@
                 </dependency>
             </dependencies>
         </profile>
-=======
-<!--        <profile>-->
-<!--            <id>adapter-dataapi</id>-->
-<!--            <activation>-->
-<!--                <activeByDefault>true</activeByDefault>-->
-<!--            </activation>-->
-<!--            <modules>-->
-<!--                <module>adapter-dataapi</module>-->
-<!--            </modules>-->
-<!--        </profile>-->
->>>>>>> 12a74729
+
     </profiles>
 
 </project>