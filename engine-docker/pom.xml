--- conflicted
+++ resolved
@@ -6,11 +6,7 @@
     <parent>
         <artifactId>mvn-defaults</artifactId>
         <groupId>io.nosqlbench</groupId>
-<<<<<<< HEAD
-        <version>3.12.145-SNAPSHOT</version>
-=======
-    <version>3.12.146-SNAPSHOT</version>
->>>>>>> 2899d628
+        <version>3.12.146-SNAPSHOT</version>
         <relativePath>../mvn-defaults</relativePath>
     </parent>
 
@@ -25,12 +21,6 @@
     </properties>
 
     <dependencies>
-
-        <dependency>
-            <groupId>io.nosqlbench</groupId>
-            <artifactId>engine-api</artifactId>
-            <version>3.12.145-SNAPSHOT</version>
-        </dependency>
 
         <dependency>
             <groupId>javax.activation</groupId>
@@ -74,15 +64,11 @@
                 </exclusion>
             </exclusions>
         </dependency>
-<<<<<<< HEAD
-
-=======
         <dependency>
             <groupId>io.nosqlbench</groupId>
             <artifactId>engine-api</artifactId>
-      <version>3.12.146-SNAPSHOT</version>
+            <version>3.12.146-SNAPSHOT</version>
         </dependency>
->>>>>>> 2899d628
     </dependencies>
 
 
