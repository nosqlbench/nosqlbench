<project xmlns="http://maven.apache.org/POM/4.0.0" xmlns:xsi="http://www.w3.org/2001/XMLSchema-instance" xsi:schemaLocation="http://maven.apache.org/POM/4.0.0 http://maven.apache.org/xsd/maven-4.0.0.xsd">
    <modelVersion>4.0.0</modelVersion>

    <parent>
        <groupId>io.nosqlbench</groupId>
        <artifactId>mvn-defaults</artifactId>
<<<<<<< HEAD
        <version>4.15.81-SNAPSHOT</version>
=======
        <version>4.17.10-SNAPSHOT</version>
>>>>>>> 366feda8
        <relativePath>../mvn-defaults</relativePath>
    </parent>

    <artifactId>adapter-cqld4</artifactId>
    <packaging>jar</packaging>
    <name>${project.artifactId}</name>

    <description>
        A CQL ActivityType driver for http://nosqlbench.io/
    </description>

    <dependencies>

        <!-- core dependencies -->
        <dependency>
            <groupId>org.codehaus.groovy</groupId>
            <artifactId>groovy</artifactId>
            <version>3.0.9</version>
        </dependency>

        <dependency>
            <groupId>org.apache.tinkerpop</groupId>
            <artifactId>gremlin-core</artifactId>
            <version>3.4.12</version>
        </dependency>
        <dependency>
            <groupId>org.apache.tinkerpop</groupId>
            <artifactId>tinkergraph-gremlin</artifactId>
            <version>3.4.12</version>
        </dependency>

        <dependency>
            <groupId>io.nosqlbench</groupId>
            <artifactId>engine-api</artifactId>
<<<<<<< HEAD
            <version>4.15.81-SNAPSHOT</version>
=======
            <version>4.17.10-SNAPSHOT</version>
>>>>>>> 366feda8
        </dependency>

        <dependency>
            <groupId>io.nosqlbench</groupId>
            <artifactId>drivers-api</artifactId>
<<<<<<< HEAD
            <version>4.15.81-SNAPSHOT</version>
=======
            <version>4.17.10-SNAPSHOT</version>
>>>>>>> 366feda8
        </dependency>

        <dependency>
            <groupId>io.nosqlbench</groupId>
            <artifactId>virtdata-lib-basics</artifactId>
<<<<<<< HEAD
            <version>4.15.81-SNAPSHOT</version>
=======
            <version>4.17.10-SNAPSHOT</version>
>>>>>>> 366feda8
            <scope>compile</scope>
        </dependency>

        <dependency>
            <groupId>com.datastax.oss</groupId>
            <artifactId>java-driver-core</artifactId>
            <version>4.13.0</version>
        </dependency>

        <dependency>
            <groupId>com.datastax.oss</groupId>
            <artifactId>java-driver-query-builder</artifactId>
            <version>4.13.0</version>
        </dependency>

        <dependency>
            <groupId>org.xerial.snappy</groupId>
            <artifactId>snappy-java</artifactId>
            <version>1.1.7.3</version>
        </dependency>

    </dependencies>

</project><|MERGE_RESOLUTION|>--- conflicted
+++ resolved
@@ -4,11 +4,7 @@
     <parent>
         <groupId>io.nosqlbench</groupId>
         <artifactId>mvn-defaults</artifactId>
-<<<<<<< HEAD
-        <version>4.15.81-SNAPSHOT</version>
-=======
         <version>4.17.10-SNAPSHOT</version>
->>>>>>> 366feda8
         <relativePath>../mvn-defaults</relativePath>
     </parent>
 
@@ -43,31 +39,19 @@
         <dependency>
             <groupId>io.nosqlbench</groupId>
             <artifactId>engine-api</artifactId>
-<<<<<<< HEAD
-            <version>4.15.81-SNAPSHOT</version>
-=======
             <version>4.17.10-SNAPSHOT</version>
->>>>>>> 366feda8
         </dependency>
 
         <dependency>
             <groupId>io.nosqlbench</groupId>
             <artifactId>drivers-api</artifactId>
-<<<<<<< HEAD
-            <version>4.15.81-SNAPSHOT</version>
-=======
             <version>4.17.10-SNAPSHOT</version>
->>>>>>> 366feda8
         </dependency>
 
         <dependency>
             <groupId>io.nosqlbench</groupId>
             <artifactId>virtdata-lib-basics</artifactId>
-<<<<<<< HEAD
-            <version>4.15.81-SNAPSHOT</version>
-=======
             <version>4.17.10-SNAPSHOT</version>
->>>>>>> 366feda8
             <scope>compile</scope>
         </dependency>
 
