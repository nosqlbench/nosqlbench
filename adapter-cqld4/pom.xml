--- conflicted
+++ resolved
@@ -4,11 +4,7 @@
     <parent>
         <groupId>io.nosqlbench</groupId>
         <artifactId>mvn-defaults</artifactId>
-<<<<<<< HEAD
         <version>4.15.73-SNAPSHOT</version>
-=======
-        <version>4.15.71</version>
->>>>>>> f3f47116
         <relativePath>../mvn-defaults</relativePath>
     </parent>
 
@@ -27,31 +23,19 @@
         <dependency>
             <groupId>io.nosqlbench</groupId>
             <artifactId>engine-api</artifactId>
-<<<<<<< HEAD
             <version>4.15.73-SNAPSHOT</version>
-=======
-            <version>4.15.71</version>
->>>>>>> f3f47116
         </dependency>
 
         <dependency>
             <groupId>io.nosqlbench</groupId>
             <artifactId>drivers-api</artifactId>
-<<<<<<< HEAD
             <version>4.15.73-SNAPSHOT</version>
-=======
-            <version>4.15.71</version>
->>>>>>> f3f47116
         </dependency>
 
         <dependency>
             <groupId>io.nosqlbench</groupId>
             <artifactId>virtdata-lib-basics</artifactId>
-<<<<<<< HEAD
             <version>4.15.73-SNAPSHOT</version>
-=======
-            <version>4.15.71</version>
->>>>>>> f3f47116
             <scope>compile</scope>
         </dependency>
 
