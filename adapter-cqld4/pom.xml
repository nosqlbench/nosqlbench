--- conflicted
+++ resolved
@@ -80,11 +80,7 @@
         <dependency>
             <groupId>com.datastax.oss</groupId>
             <artifactId>java-driver-query-builder</artifactId>
-<<<<<<< HEAD
             <version>4.14.1</version>
-=======
-            <version>4.14.0</version>
->>>>>>> 7114e22c
         </dependency>
 
         <dependency>
