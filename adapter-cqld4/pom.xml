--- conflicted
+++ resolved
@@ -64,24 +64,18 @@
         <dependency>
             <groupId>com.datastax.oss</groupId>
             <artifactId>java-driver-core</artifactId>
-<<<<<<< HEAD
             <version>4.17.0</version>
-=======
+        </dependency>
+
+        <dependency>
+            <groupId>com.datastax.oss</groupId>
+            <artifactId>java-driver-query-builder</artifactId>
+            <version>4.17.0</version>
         </dependency>
 
         <dependency>
             <groupId>com.github.docker-java</groupId>
             <artifactId>docker-java-core</artifactId>
->>>>>>> 636522d2
-        </dependency>
-
-        <dependency>
-            <groupId>com.datastax.oss</groupId>
-            <artifactId>java-driver-query-builder</artifactId>
-<<<<<<< HEAD
-            <version>4.17.0</version>
-=======
->>>>>>> 636522d2
         </dependency>
 
         <dependency>
