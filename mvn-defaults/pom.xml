<project xmlns="http://maven.apache.org/POM/4.0.0" xmlns:xsi="http://www.w3.org/2001/XMLSchema-instance" xsi:schemaLocation="http://maven.apache.org/POM/4.0.0 http://maven.apache.org/xsd/maven-4.0.0.xsd">
    <modelVersion>4.0.0</modelVersion>

    <groupId>io.nosqlbench</groupId>
    <artifactId>mvn-defaults</artifactId>
<<<<<<< HEAD
    <version>3.12.119-SNAPSHOT</version>
=======
    <version>3.12.120-SNAPSHOT</version>
>>>>>>> 2bf76b98
    <packaging>pom</packaging>

    <properties>
        <project.build.sourceEncoding>UTF-8</project.build.sourceEncoding>
        <project.reporting.outputEncoding>UTF-8</project.reporting.outputEncoding>
        <javadoc.name>nosqlbench</javadoc.name>

        <java.target.version>11</java.target.version>

        <!-- properties for package versions -->
        <antlr4.version>4.8</antlr4.version>
        <ascii.data.version>1.2.0</ascii.data.version>
        <assertj.java8.version>1.0.0m1</assertj.java8.version>
        <commons.codec.version>1.14</commons.codec.version>
        <commons.compress.version>1.20</commons.compress.version>
        <commons.csv.version>1.8</commons.csv.version>
        <commons.lang.version>3.9</commons.lang.version>
        <commons.math3.version>3.6.1</commons.math3.version>
        <commons.text.version>1.8</commons.text.version>
        <docker.java.version>3.2.1</docker.java.version>
        <dse.driver.version>1.9.0</dse.driver.version>
        <flexmark.version>0.61.6</flexmark.version>
        <greenrobot.version>3.0.0-RC1</greenrobot.version>
        <gson.version>2.8.5</gson.version>
        <hdrhistogram.version>2.1.10</hdrhistogram.version>
        <jackson.jaxrs.version>2.9.8</jackson.jaxrs.version>
        <javapoet.version>1.11.1</javapoet.version>
        <javax.activation.version>1.1.1</javax.activation.version>
        <javax.ws.rs.version>2.1</javax.ws.rs.version>
        <jaxb.api.version>2.4.0-b180830.0359</jaxb.api.version>
        <jaxb.core.version>2.3.0.1</jaxb.core.version>
        <jaxb.impl.version>2.4.0-b180830.0438</jaxb.impl.version>
        <jersey.media.version>2.29</jersey.media.version>
        <jersey.version>2.27</jersey.version>
        <jetty.version>9.4.25.v20191220</jetty.version>
        <jmh.version>1.22</jmh.version>
        <joda.time.version>2.9.9</joda.time.version>
        <junit.jupiter.version>5.3.2</junit.jupiter.version>
        <junit.version>4.12</junit.version>
        <log4j.version>2.13.0</log4j.version>
        <logback.version>1.2.3</logback.version>
        <lz4.version>1.4.1</lz4.version>
        <metrics.reservoir.version>1.1.0</metrics.reservoir.version>
        <metrics.version>4.0.7</metrics.version>
        <mvel2.version>2.4.3.Final</mvel2.version>
        <!--        <netty.version>4.1.45.Final</netty.version>-->
        <netty.version>4.1.47.Final</netty.version>
        <!--        <netty.version>4.1.31.Final</netty.version>-->
        <number.to.words.version>1.0.0</number.to.words.version>
        <oshi.version>4.5.0</oshi.version>
        <slf4j.version>1.7.29</slf4j.version>
        <snakeyaml.version>1.23</snakeyaml.version>
        <snappy.version>1.1.2.6</snappy.version>

        <!-- plugin versions -->
        <clean.plugin.version>3.1.0</clean.plugin.version>
        <compiler.plugin.version>3.8.1</compiler.plugin.version>
        <deploy.plugin.version>3.0.0-M1</deploy.plugin.version>
        <enforcer.plugin.version>3.0.0-M3</enforcer.plugin.version>
        <exec.plugin.version>1.6.0</exec.plugin.version>
        <failsafe.plugin.version>3.0.0-M4</failsafe.plugin.version>
        <gpg.plugin.version>1.6</gpg.plugin.version>
        <install.plugin.version>3.0.0-M1</install.plugin.version>
        <jar.plugin.version>3.1.1</jar.plugin.version>
        <javadoc.plugin.version>3.1.1</javadoc.plugin.version>
        <nexus.staging.plugin.version>1.6.8</nexus.staging.plugin.version>
        <release.plugin.version>2.5.3</release.plugin.version>
        <resources.plugin.version>3.1.0</resources.plugin.version>
        <source.plugin.version>3.0.1</source.plugin.version>
        <surefire.plugin.version>3.0.0-M4</surefire.plugin.version>
        <assertj.version>3.15.0</assertj.version>
        <graalvm.version>20.0.0</graalvm.version>
    </properties>

    <name>${project.artifactId}</name>
    <url>http://nosqlbench.io/</url>
    <description>
        nosqlbench is the core of a programmable workload simulation runtime.
        This module acts as the parent pom for nosqlbench Maven modules.
    </description>

    <licenses>
        <license>
            <name>The Apache License, Version 2.0</name>
            <url>http://www.apache.org/licenses/LICENSE-2.0.txt</url>
        </license>
    </licenses>

    <issueManagement>
        <system>GitHub</system>
        <url>https://github.com/nosqlbench/nosqlbench/issues</url>
    </issueManagement>

    <scm>
        <url>scm:git:https://github.com/nosqlbench/nosqlbench.git</url>
        <!--        <tag>nosqlbench-2.0.102-SNAPSHOT</tag>-->
        <tag>HEAD</tag>
    </scm>

    <dependencyManagement>
        <dependencies>

            <dependency>
                <groupId>org.apache.logging.log4j</groupId>
                <artifactId>log4j-api</artifactId>
                <version>${log4j.version}</version>
            </dependency>

            <dependency>
                <groupId>org.apache.logging.log4j</groupId>
                <artifactId>log4j-core</artifactId>
                <version>${log4j.version}</version>
            </dependency>

            <dependency>
                <groupId>ch.qos.logback</groupId>
                <artifactId>logback-classic</artifactId>
                <version>${logback.version}</version>
            </dependency>

            <dependency>
                <groupId>javax.activation</groupId>
                <artifactId>activation</artifactId>
                <version>${javax.activation.version}</version>
            </dependency>

            <dependency>
                <groupId>org.mpierce.metrics.reservoir</groupId>
                <artifactId>hdrhistogram-metrics-reservoir</artifactId>
                <version>${metrics.reservoir.version}</version>
            </dependency>

            <dependency>
                <groupId>org.hdrhistogram</groupId>
                <artifactId>HdrHistogram</artifactId>
                <version>${hdrhistogram.version}</version>
            </dependency>

            <dependency>
                <groupId>io.dropwizard.metrics</groupId>
                <artifactId>metrics-graphite</artifactId>
                <version>${metrics.version}</version>
            </dependency>

            <dependency>
                <groupId>io.dropwizard.metrics</groupId>
                <artifactId>metrics-core</artifactId>
                <version>${metrics.version}</version>
            </dependency>

            <dependency>
                <groupId>org.apache.commons</groupId>
                <artifactId>commons-text</artifactId>
                <version>${commons.text.version}</version>
            </dependency>

            <dependency>
                <groupId>org.slf4j</groupId>
                <artifactId>slf4j-api</artifactId>
                <version>${slf4j.version}</version>
            </dependency>

            <dependency>
                <groupId>org.openjdk.jmh</groupId>
                <artifactId>jmh-core</artifactId>
                <version>${jmh.version}</version>
            </dependency>
            <dependency>
                <groupId>org.openjdk.jmh</groupId>
                <artifactId>jmh-generator-annprocess</artifactId>
                <version>${jmh.version}</version>
            </dependency>

            <dependency>
                <groupId>org.yaml</groupId>
                <artifactId>snakeyaml</artifactId>
                <version>${snakeyaml.version}</version>
            </dependency>
            <dependency>
                <groupId>com.mitchtalmadge</groupId>
                <artifactId>ascii-data</artifactId>
                <version>${ascii.data.version}</version>
            </dependency>

            <dependency>
                <groupId>com.datastax.dse</groupId>
                <artifactId>dse-java-driver-core</artifactId>
                <version>${dse.driver.version}</version>
            </dependency>
            <dependency>
                <groupId>com.datastax.dse</groupId>
                <artifactId>dse-java-driver-extras</artifactId>
                <version>${dse.driver.version}</version>
            </dependency>
            <dependency>
                <groupId>com.datastax.dse</groupId>
                <artifactId>dse-java-driver-mapping</artifactId>
                <version>${dse.driver.version}</version>
            </dependency>

            <!-- For CQL compression option -->
            <dependency>
                <groupId>org.lz4</groupId>
                <artifactId>lz4-java</artifactId>
                <version>${lz4.version}</version>
            </dependency>

            <!-- For CQL compression option -->
            <dependency>
                <groupId>org.xerial.snappy</groupId>
                <artifactId>snappy-java</artifactId>
                <version>${snappy.version}</version>
            </dependency>

            <dependency>
                <groupId>io.netty</groupId>
                <artifactId>netty-handler</artifactId>
                <version>${netty.version}</version>
            </dependency>

            <dependency>
                <groupId>io.netty</groupId>
                <artifactId>netty-transport-native-epoll</artifactId>
                <version>${netty.version}</version>
                <classifier>linux-x86_64</classifier>
            </dependency>

            <dependency>
                <groupId>io.netty</groupId>
                <artifactId>netty-transport-native-kqueue</artifactId>
                <version>4.1.47.Final</version>
                <classifier>linux-x86_64</classifier>
            </dependency>

            <dependency>
                <groupId>com.github.docker-java</groupId>
                <artifactId>docker-java-api</artifactId>
                <version>${docker.java.version}</version>
            </dependency>

            <dependency>
                <groupId>com.github.docker-java</groupId>
                <artifactId>docker-java-core</artifactId>
                <version>${docker.java.version}</version>
            </dependency>

            <dependency>
                <groupId>com.github.docker-java</groupId>
                <artifactId>docker-java-transport-okhttp</artifactId>
                <version>${docker.java.version}</version>
            </dependency>

            <dependency>
                <groupId>com.github.docker-java</groupId>
                <artifactId>docker-java</artifactId>
                <version>${docker.java.version}</version>
            </dependency>

            <dependency>
                <groupId>com.github.oshi</groupId>
                <artifactId>oshi-core</artifactId>
                <version>${oshi.version}</version>
            </dependency>

            <dependency>
                <groupId>com.vladsch.flexmark</groupId>
                <artifactId>flexmark-ext-yaml-front-matter</artifactId>
                <version>${flexmark.version}</version>
            </dependency>
            <dependency>
                <groupId>com.vladsch.flexmark</groupId>
                <artifactId>flexmark-html2md-converter</artifactId>
                <version>${flexmark.version}</version>
            </dependency>

            <dependency>
                <groupId>com.google.code.gson</groupId>
                <artifactId>gson</artifactId>
                <version>${gson.version}</version>
            </dependency>

            <dependency>
                <groupId>com.elega9t</groupId>
                <artifactId>number-to-words</artifactId>
                <version>${number.to.words.version}</version>
            </dependency>

            <dependency>
                <groupId>org.greenrobot</groupId>
                <artifactId>essentials</artifactId>
                <version>${greenrobot.version}</version>
            </dependency>

            <dependency>
                <groupId>org.apache.commons</groupId>
                <artifactId>commons-lang3</artifactId>
                <version>${commons.lang.version}</version>
            </dependency>

            <dependency>
                <groupId>com.squareup</groupId>
                <artifactId>javapoet</artifactId>
                <version>${javapoet.version}</version>
            </dependency>

            <dependency>
                <groupId>joda-time</groupId>
                <artifactId>joda-time</artifactId>
                <version>${joda.time.version}</version>
            </dependency>

            <dependency>
                <groupId>org.apache.commons</groupId>
                <artifactId>commons-math3</artifactId>
                <version>${commons.math3.version}</version>
            </dependency>

            <dependency>
                <groupId>org.apache.commons</groupId>
                <artifactId>commons-csv</artifactId>
                <version>${commons.csv.version}</version>
            </dependency>
            <dependency>
                <groupId>commons-codec</groupId>
                <artifactId>commons-codec</artifactId>
                <version>${commons.codec.version}</version>
            </dependency>
            <dependency>
                <groupId>org.mvel</groupId>
                <artifactId>mvel2</artifactId>
                <version>${mvel2.version}</version>
            </dependency>

            <dependency>
                <groupId>org.antlr</groupId>
                <artifactId>antlr4-runtime</artifactId>
                <version>${antlr4.version}</version>
            </dependency>

            <dependency>
                <groupId>org.eclipse.jetty</groupId>
                <artifactId>jetty-server</artifactId>
                <version>${jetty.version}</version>
            </dependency>
            <dependency>
                <groupId>org.eclipse.jetty</groupId>
                <artifactId>jetty-servlets</artifactId>
                <version>${jetty.version}</version>
            </dependency>
            <dependency>
                <groupId>org.eclipse.jetty</groupId>
                <artifactId>jetty-servlet</artifactId>
                <version>${jetty.version}</version>
            </dependency>
            <dependency>
                <groupId>org.eclipse.jetty</groupId>
                <artifactId>jetty-rewrite</artifactId>
                <version>${jetty.version}</version>
            </dependency>
            <dependency>
                <groupId>org.glassfish.jersey.core</groupId>
                <artifactId>jersey-server</artifactId>
                <version>${jersey.version}</version>
            </dependency>
            <dependency>
                <groupId>org.glassfish.jersey.core</groupId>
                <artifactId>jersey-common</artifactId>
                <version>${jersey.version}</version>
            </dependency>
            <dependency>
                <groupId>org.glassfish.jersey.containers</groupId>
                <artifactId>jersey-container-jetty-servlet</artifactId>
                <version>${jersey.version}</version>
            </dependency>
            <dependency>
                <groupId>org.glassfish.jersey.inject</groupId>
                <artifactId>jersey-hk2</artifactId>
                <version>${jersey.version}</version>
            </dependency>

            <dependency>
                <groupId>org.apache.commons</groupId>
                <artifactId>commons-compress</artifactId>
                <version>${commons.compress.version}</version>
            </dependency>

            <dependency>
                <groupId>javax.ws.rs</groupId>
                <artifactId>javax.ws.rs-api</artifactId>
                <version>${javax.ws.rs.version}</version>
            </dependency>

            <dependency>
                <groupId>org.glassfish.jersey.media</groupId>
                <artifactId>jersey-media-json-jackson</artifactId>
                <version>${jersey.media.version}</version>
            </dependency>


            <dependency>
                <groupId>com.fasterxml.jackson.jaxrs</groupId>
                <artifactId>jackson-jaxrs-json-provider</artifactId>
                <version>${jackson.jaxrs.version}</version>
            </dependency>

            <dependency>
                <groupId>javax.xml.bind</groupId>
                <artifactId>jaxb-api</artifactId>
                <version>${jaxb.api.version}</version>
            </dependency>

            <dependency>
                <groupId>com.sun.xml.bind</groupId>
                <artifactId>jaxb-core</artifactId>
                <version>${jaxb.core.version}</version>
            </dependency>

            <dependency>
                <groupId>com.sun.xml.bind</groupId>
                <artifactId>jaxb-impl</artifactId>
                <version>${jaxb.impl.version}</version>
            </dependency>

            <!-- test dependencies -->

<!--            <dependency>-->
<!--                <groupId>org.assertj</groupId>-->
<!--                <artifactId>assertj-core</artifactId>-->
<!--                <version>${assertj.java8.version}</version>-->
<!--            </dependency>-->

            <dependency>
                <groupId>junit</groupId>
                <artifactId>junit</artifactId>
                <version>${junit.version}</version>
            </dependency>

            <dependency>
                <groupId>org.assertj</groupId>
                <artifactId>assertj-core</artifactId>
                <version>${assertj.version}</version>
            </dependency>

            <!-- graalvm -->
            <dependency>
                <groupId>org.graalvm.sdk</groupId>
                <artifactId>graal-sdk</artifactId>
                <version>${graalvm.version}</version>
            </dependency>
            <dependency>
                <groupId>org.graalvm.js</groupId>
                <artifactId>js</artifactId>
                <version>${graalvm.version}</version>
                <scope>runtime</scope>
            </dependency>
            <dependency>
                <groupId>org.graalvm.js</groupId>
                <artifactId>js-scriptengine</artifactId>
                <version>${graalvm.version}</version>
            </dependency>
            <dependency>
                <groupId>org.graalvm.tools</groupId>
                <artifactId>profiler</artifactId>
                <version>${graalvm.version}</version>
                <scope>runtime</scope>
            </dependency>
            <dependency>
                <groupId>org.graalvm.tools</groupId>
                <artifactId>chromeinspector</artifactId>
                <version>${graalvm.version}</version>
                <scope>runtime</scope>
            </dependency>

        </dependencies>
    </dependencyManagement>

    <build>
        <plugins>
            <plugin>
                <groupId>org.apache.maven.plugins</groupId>
                <artifactId>maven-compiler-plugin</artifactId>
                <configuration>
                    <debug>true</debug>
<!--                    <release>${java.target.version}</release>-->
                    <source>11</source>
                    <target>11</target>
<!--                    <compilerArgs>-->
<!--                        &#45;&#45;enable-preview-->
<!--                    </compilerArgs>-->
                    <!--<compilerArgument>-Xdoclint:all</compilerArgument>-->
<!--                    <compilerArgument>-Xlint:all</compilerArgument>-->
                </configuration>
            </plugin>

            <plugin>
                <groupId>org.apache.maven.plugins</groupId>
                <artifactId>maven-surefire-plugin</artifactId>
                <configuration>
<!--                    <argLine>&#45;&#45;enable-preview</argLine>-->
                    <excludes>
                        <exclude>**/*Integrated*Test*.java</exclude>
                        <exclude>**/*IntegrationTest.java</exclude>
                        <exclude>**/*IntegrationTests.java</exclude>
                    </excludes>
                    <includes>
                        <include>**/*Test*.java</include>
                    </includes>
                    <useSystemClassLoader>false</useSystemClassLoader> <!-- fixes reflection tests -->
                </configuration>
            </plugin>

            <plugin>
                <groupId>org.apache.maven.plugins</groupId>
                <artifactId>maven-failsafe-plugin</artifactId>
                <executions>
                    <execution>
                        <id>run-tests</id>
                        <phase>integration-test</phase>
                        <goals>
                            <goal>integration-test</goal>
                            <goal>verify</goal>
                        </goals>
                    </execution>
                </executions>
                <configuration>
<!--                    <argLine>&#45;&#45;enable-preview</argLine>-->
                    <forkMode>always</forkMode>
                    <includes>
                        <include>**/*Integrated*Test*.java</include>
                        <include>**/*IntegrationTest.java</include>
                        <include>**/*IntegrationTests.java</include>
                    </includes>
                    <properties>
                    </properties>
                </configuration>
            </plugin>

            <!-- TODO: make sure the IT settings above work for EB IT-->

            <!-- Javadoc -->
            <plugin>
                <groupId>org.apache.maven.plugins</groupId>
                <artifactId>maven-javadoc-plugin</artifactId>
                <configuration>
                    <doctitle>${javadoc.name}</doctitle>
                    <windowtitle>${javadoc.name}</windowtitle>
                    <isOffline>false</isOffline>
                    <detectJavaApiLink>false</detectJavaApiLink>
                    <detectLinks>false</detectLinks>
                    <detectOfflineLinks>false</detectOfflineLinks>
                    <!--                    <additionalparam>-Xdoclint:none</additionalparam>-->
                    <additionalOptions>-Xdoclint:none</additionalOptions>
                    <additionalJOption>-Xdoclint:none</additionalJOption>
                    <doclint>none</doclint>
                </configuration>
                <executions>
                    <execution>
                        <id>attach-javadoc</id>
                        <goals>
                            <goal>jar</goal>
                        </goals>
                    </execution>

                </executions>
            </plugin>

            <!-- Sources -->
            <plugin>
                <groupId>org.apache.maven.plugins</groupId>
                <artifactId>maven-source-plugin</artifactId>
                <executions>
                    <execution>
                        <id>attach-sources</id>
                        <phase>verify</phase>
                        <goals>
                            <goal>jar-no-fork</goal>
                        </goals>
                    </execution>
                </executions>
            </plugin>

            <!-- Distribution -->
            <plugin>
                <groupId>org.sonatype.plugins</groupId>
                <artifactId>nexus-staging-maven-plugin</artifactId>
                <extensions>true</extensions>
                <configuration>
                    <serverId>ossrh</serverId>
                    <nexusUrl>https://oss.sonatype.org/</nexusUrl>
                    <autoReleaseAfterClose>true</autoReleaseAfterClose>
                </configuration>
            </plugin>

            <plugin>
                <groupId>org.apache.maven.plugins</groupId>
                <artifactId>maven-gpg-plugin</artifactId>
            </plugin>
        </plugins>

        <pluginManagement>
            <plugins>
                <plugin>
                    <groupId>org.apache.maven.plugins</groupId>
                    <artifactId>maven-assembly-plugin</artifactId>
                    <version>3.3.0</version>
                </plugin>

                <plugin>
                    <groupId>org.apache.maven.plugins</groupId>
                    <artifactId>maven-release-plugin</artifactId>
                    <version>${release.plugin.version}</version>
                </plugin>
                <plugin>
                    <groupId>org.apache.maven.plugins</groupId>
                    <artifactId>maven-gpg-plugin</artifactId>
                    <version>${gpg.plugin.version}</version>
                </plugin>
                <plugin>
                    <groupId>org.apache.maven.plugins</groupId>
                    <artifactId>maven-compiler-plugin</artifactId>
                    <version>3.8.1</version>
                </plugin>
                <plugin>
                    <groupId>org.apache.maven.plugins</groupId>
                    <artifactId>maven-surefire-plugin</artifactId>
                    <version>${surefire.plugin.version}</version>
                </plugin>
                <plugin>
                    <groupId>org.apache.maven.plugins</groupId>
                    <artifactId>maven-failsafe-plugin</artifactId>
                    <version>${failsafe.plugin.version}</version>
                </plugin>
                <plugin>
                    <groupId>org.apache.maven.plugins</groupId>
                    <artifactId>maven-javadoc-plugin</artifactId>
                    <version>${javadoc.plugin.version}</version>
                </plugin>
                <plugin>
                    <groupId>org.apache.maven.plugins</groupId>
                    <artifactId>maven-source-plugin</artifactId>
                    <version>${source.plugin.version}</version>
                </plugin>
                <plugin>
                    <groupId>org.sonatype.plugins</groupId>
                    <artifactId>nexus-staging-maven-plugin</artifactId>
                    <version>${nexus.staging.plugin.version}</version>
                </plugin>
                <plugin>
                    <groupId>org.antlr</groupId>
                    <artifactId>antlr4-maven-plugin</artifactId>
                    <version>4.8</version>
                </plugin>
                <plugin>
                    <groupId>org.codehaus.mojo</groupId>
                    <artifactId>exec-maven-plugin</artifactId>
                    <version>${exec.plugin.version}</version>
                </plugin>
                <plugin>
                    <groupId>org.apache.maven.plugins</groupId>
                    <artifactId>maven-enforcer-plugin</artifactId>
                    <version>${enforcer.plugin.version}</version>
                </plugin>
                <plugin>
                    <groupId>org.apache.maven.plugins</groupId>
                    <artifactId>maven-clean-plugin</artifactId>
                    <version>${clean.plugin.version}</version>
                </plugin>
                <!-- see http://maven.apache.org/ref/current/maven-core/default-bindings.html#Plugin_bindings_for_jar_packaging -->
                <plugin>
                    <groupId>org.apache.maven.plugins</groupId>
                    <artifactId>maven-resources-plugin</artifactId>
                    <version>${resources.plugin.version}</version>
                </plugin>
                <plugin>
                    <groupId>org.apache.maven.plugins</groupId>
                    <artifactId>maven-jar-plugin</artifactId>
                    <version>${jar.plugin.version}</version>
                </plugin>
                <plugin>
                    <groupId>org.apache.maven.plugins</groupId>
                    <artifactId>maven-install-plugin</artifactId>
                    <version>${install.plugin.version}</version>
                </plugin>
                <plugin>
                    <groupId>org.apache.maven.plugins</groupId>
                    <artifactId>maven-deploy-plugin</artifactId>
                    <version>${deploy.plugin.version}</version>
                </plugin>
            </plugins>
        </pluginManagement>

    </build>


    <developers>
        <developer>
            <name>Jonathan Shook</name>
            <email>jshook@gmail.com</email>
            <organization>nosqlbench.io</organization>
            <organizationUrl>http://nosqlbench.io/</organizationUrl>
        </developer>
        <developer>
            <name>Sebastián Estévez</name>
            <email>estevezsebastian@gmail.com</email>
            <organization>nosqlbench.io</organization>
            <organizationUrl>http://nosqlbench.io/</organizationUrl>
        </developer>
    </developers>

    <distributionManagement>
        <snapshotRepository>
            <id>ossrh-snapshot</id>
            <url>https://oss.sonatype.org/content/repositories/snapshots</url>
        </snapshotRepository>
        <repository>
            <id>ossrh-staging</id>
            <url>https://oss.sonatype.org/service/local/staging/deploy/maven2
            </url>
        </repository>
    </distributionManagement>

    <profiles>
        <profile>
            <id>release</id>
            <build>
                <plugins>
                    <!-- Signing -->
                    <plugin>
                        <groupId>org.apache.maven.plugins</groupId>
                        <artifactId>maven-gpg-plugin</artifactId>
                        <version>1.6</version>
                        <executions>
                            <execution>
                                <id>sign-artifacts</id>
                                <phase>verify</phase>
                                <goals>
                                    <goal>sign</goal>
                                </goals>

                                <configuration>
                                    <gpgArguments>
                                        <arg>--pinentry-mode</arg>
                                        <arg>loopback</arg>
                                    </gpgArguments>
                                </configuration>
                            </execution>
                        </executions>
                    </plugin>
                </plugins>
            </build>
        </profile>

    </profiles>
</project><|MERGE_RESOLUTION|>--- conflicted
+++ resolved
@@ -3,11 +3,7 @@
 
     <groupId>io.nosqlbench</groupId>
     <artifactId>mvn-defaults</artifactId>
-<<<<<<< HEAD
-    <version>3.12.119-SNAPSHOT</version>
-=======
     <version>3.12.120-SNAPSHOT</version>
->>>>>>> 2bf76b98
     <packaging>pom</packaging>
 
     <properties>
