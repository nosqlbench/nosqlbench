--- conflicted
+++ resolved
@@ -32,49 +32,7 @@
         <project.build.sourceEncoding>UTF-8</project.build.sourceEncoding>
         <project.reporting.outputEncoding>UTF-8</project.reporting.outputEncoding>
         <javadoc.name>nosqlbench</javadoc.name>
-<<<<<<< HEAD
-=======
-
-        <!-- properties for package versions -->
-        <commons.compress.version>1.21</commons.compress.version>
-        <commons.codec.version>1.15</commons.codec.version>
-        <commons.csv.version>1.9.0</commons.csv.version>
-        <commons.lang.version>3.12.0</commons.lang.version>
-        <commons.math3.version>3.6.1</commons.math3.version>
-        <commons.text.version>1.10.0</commons.text.version>
-        <greenrobot.version>3.1.0</greenrobot.version>
-        <docker.java.version>3.2.14</docker.java.version>
         <jacoco.version>0.8.8</jacoco.version>
-        <javapoet.version>1.13.0</javapoet.version>
-        <jaxb.api.version>2.4.0-b180830.0359</jaxb.api.version>
-        <jaxb.core.version>2.3.0.1</jaxb.core.version>
-        <jaxb.impl.version>2.4.0-b180830.0438</jaxb.impl.version>
-
-        <lz4.version>1.4.1</lz4.version>
-        <!--    <metrics.version>4.0.7</metrics.version>-->
-        <mvel2.version>2.4.14.Final</mvel2.version>
-        <number.to.words.version>1.0.0</number.to.words.version>
-        <!--        <slf4j.version>1.7.29</slf4j.version>-->
-        <snakeyaml.version>1.33</snakeyaml.version>
-        <snappy.version>1.1.2.6</snappy.version>
-
-        <!-- plugin versions -->
-        <clean.plugin.version>3.1.0</clean.plugin.version>
-        <compiler.plugin.version>3.8.1</compiler.plugin.version>
-        <deploy.plugin.version>3.0.0-M1</deploy.plugin.version>
-        <enforcer.plugin.version>3.0.0-M3</enforcer.plugin.version>
-        <exec.plugin.version>1.6.0</exec.plugin.version>
-        <failsafe.plugin.version>3.0.0-M4</failsafe.plugin.version>
-        <gpg.plugin.version>1.6</gpg.plugin.version>
-        <install.plugin.version>3.0.0-M1</install.plugin.version>
-        <jar.plugin.version>3.1.1</jar.plugin.version>
-        <javadoc.plugin.version>3.1.1</javadoc.plugin.version>
-        <nexus.staging.plugin.version>1.6.8</nexus.staging.plugin.version>
-        <release.plugin.version>2.5.3</release.plugin.version>
-        <resources.plugin.version>3.1.0</resources.plugin.version>
-        <source.plugin.version>3.0.1</source.plugin.version>
-        <surefire.plugin.version>3.0.0-M4</surefire.plugin.version>
->>>>>>> 9c25ad93
     </properties>
 
     <name>${project.artifactId}</name>
@@ -445,34 +403,6 @@
             <version>3.4.4</version>
         </dependency>
 
-<<<<<<< HEAD
-=======
-        <!--        Removed due to a possible conflict-->
-        <!--        <dependency>-->
-        <!--            <groupId>org.apache.logging.log4j</groupId>-->
-        <!--            <artifactId>slf4j-impl</artifactId>-->
-        <!--            <version>2.0-alpha2</version>-->
-        <!--        </dependency>-->
-
-        <!--        <dependency>-->
-        <!--            <groupId>org.slf4j</groupId>-->
-        <!--            <artifactId>slf4j-ext</artifactId>-->
-        <!--            <version>1.7.36</version>-->
-        <!--        </dependency>-->
-
-        <!--        <dependency>-->
-        <!--            <groupId>org.slf4j</groupId>-->
-        <!--            <artifactId>slf4j-api</artifactId>-->
-        <!--            <version>1.7.36</version>-->
-        <!--        </dependency>-->
-
-        <!--        <dependency>-->
-        <!--            <groupId>org.slf4j</groupId>-->
-        <!--            <artifactId>slf4j-log4j12</artifactId>-->
-        <!--            <version>1.7.36</version>-->
-        <!--        </dependency>-->
-
->>>>>>> 9c25ad93
         <dependency>
             <groupId>org.assertj</groupId>
             <artifactId>assertj-core</artifactId>
@@ -500,9 +430,6 @@
                 <filtering>true</filtering>
             </testResource>
         </testResources>
-<<<<<<< HEAD
-
-=======
         <extensions>
             <extension>
                 <groupId>kr.motd.maven</groupId>
@@ -510,7 +437,6 @@
                 <version>1.7.1</version>
             </extension>
         </extensions>
->>>>>>> 9c25ad93
         <plugins>
             <plugin>
                 <groupId>org.codehaus.mojo</groupId>
@@ -788,7 +714,7 @@
                 <plugin>
                     <groupId>org.apache.maven.plugins</groupId>
                     <artifactId>maven-resources-plugin</artifactId>
-                    <version>3.1.0</version>
+                    <version>${resources.plugin.version}</version>
                 </plugin>
                 <plugin>
                     <groupId>org.jacoco</groupId>
