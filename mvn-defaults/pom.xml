--- conflicted
+++ resolved
@@ -36,15 +36,9 @@
         <commons.lang.version>3.12.0</commons.lang.version>
         <commons.math3.version>3.6.1</commons.math3.version>
         <commons.text.version>1.9</commons.text.version>
-<<<<<<< HEAD
-        <docker.java.version>3.2.1</docker.java.version>
         <greenrobot.version>3.1.0</greenrobot.version>
-        <javapoet.version>1.11.1</javapoet.version>
-=======
         <docker.java.version>3.2.13</docker.java.version>
-        <greenrobot.version>3.0.0-RC1</greenrobot.version>
         <javapoet.version>1.13.0</javapoet.version>
->>>>>>> 29c63d61
         <jaxb.api.version>2.4.0-b180830.0359</jaxb.api.version>
         <jaxb.core.version>2.3.0.1</jaxb.core.version>
         <jaxb.impl.version>2.4.0-b180830.0438</jaxb.impl.version>
