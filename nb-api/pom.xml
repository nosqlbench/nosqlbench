--- conflicted
+++ resolved
@@ -97,11 +97,7 @@
         <dependency>
             <groupId>com.amazonaws</groupId>
             <artifactId>aws-java-sdk-s3</artifactId>
-<<<<<<< HEAD
-            <version>1.12.322</version>
-=======
             <version>1.12.325</version>
->>>>>>> 0021e1cf
         </dependency>
 
         <dependency>
