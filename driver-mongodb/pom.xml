<project xmlns="http://maven.apache.org/POM/4.0.0" xmlns:xsi="http://www.w3.org/2001/XMLSchema-instance" xsi:schemaLocation="http://maven.apache.org/POM/4.0.0 http://maven.apache.org/xsd/maven-4.0.0.xsd">
    <modelVersion>4.0.0</modelVersion>

    <artifactId>driver-mongodb</artifactId>
    <packaging>jar</packaging>

    <parent>
        <artifactId>mvn-defaults</artifactId>
        <groupId>io.nosqlbench</groupId>
<<<<<<< HEAD
        <version>4.15.89-SNAPSHOT</version>
=======
        <version>4.17.10-SNAPSHOT</version>
>>>>>>> 366feda8
        <relativePath>../mvn-defaults</relativePath>
    </parent>

    <name>${project.artifactId}</name>
    <description>
        An nosqlbench ActivityType (AT) driver module;
        MongoDB
    </description>

    <dependencies>
        <dependency>
            <groupId>io.nosqlbench</groupId>
            <artifactId>engine-api</artifactId>
<<<<<<< HEAD
          <version>4.15.89-SNAPSHOT</version>
=======
          <version>4.17.10-SNAPSHOT</version>
>>>>>>> 366feda8
        </dependency>

        <dependency>
            <groupId>io.nosqlbench</groupId>
            <artifactId>drivers-api</artifactId>
<<<<<<< HEAD
          <version>4.15.89-SNAPSHOT</version>
=======
          <version>4.17.10-SNAPSHOT</version>
>>>>>>> 366feda8
        </dependency>

        <dependency>
            <groupId>org.mongodb</groupId>
            <artifactId>mongodb-driver-sync</artifactId>
            <version>4.4.0</version>
        </dependency>

    </dependencies>

</project><|MERGE_RESOLUTION|>--- conflicted
+++ resolved
@@ -7,11 +7,7 @@
     <parent>
         <artifactId>mvn-defaults</artifactId>
         <groupId>io.nosqlbench</groupId>
-<<<<<<< HEAD
-        <version>4.15.89-SNAPSHOT</version>
-=======
         <version>4.17.10-SNAPSHOT</version>
->>>>>>> 366feda8
         <relativePath>../mvn-defaults</relativePath>
     </parent>
 
@@ -25,21 +21,13 @@
         <dependency>
             <groupId>io.nosqlbench</groupId>
             <artifactId>engine-api</artifactId>
-<<<<<<< HEAD
-          <version>4.15.89-SNAPSHOT</version>
-=======
           <version>4.17.10-SNAPSHOT</version>
->>>>>>> 366feda8
         </dependency>
 
         <dependency>
             <groupId>io.nosqlbench</groupId>
             <artifactId>drivers-api</artifactId>
-<<<<<<< HEAD
-          <version>4.15.89-SNAPSHOT</version>
-=======
           <version>4.17.10-SNAPSHOT</version>
->>>>>>> 366feda8
         </dependency>
 
         <dependency>
