--- conflicted
+++ resolved
@@ -18,14 +18,11 @@
     </description>
 
     <dependencies>
-<<<<<<< HEAD
-=======
         <dependency>
             <groupId>io.nosqlbench</groupId>
             <artifactId>engine-api</artifactId>
           <version>4.15.58-SNAPSHOT</version>
         </dependency>
->>>>>>> 5550c455
 
         <dependency>
             <groupId>io.nosqlbench</groupId>
@@ -38,12 +35,6 @@
             <artifactId>mongodb-driver-sync</artifactId>
             <version>4.0.3</version>
         </dependency>
-        <dependency>
-            <groupId>io.nosqlbench</groupId>
-            <artifactId>engine-api</artifactId>
-            <version>4.15.52-SNAPSHOT</version>
-            <scope>compile</scope>
-        </dependency>
 
     </dependencies>
 
