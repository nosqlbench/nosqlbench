--- conflicted
+++ resolved
@@ -4,13 +4,8 @@
   <parent>
     <groupId>io.nosqlbench</groupId>
     <artifactId>mvn-defaults</artifactId>
-<<<<<<< HEAD
-    <version>4.15.47-SNAPSHOT</version>
-    <relativePath>../mvn-defaults/pom.xml</relativePath>
-=======
     <version>4.15.48-SNAPSHOT</version>
     <relativePath>../mvn-defaults</relativePath>
->>>>>>> d2fe5661
   </parent>
 
   <artifactId>driver-cqlverify</artifactId>
