--- conflicted
+++ resolved
@@ -33,10 +33,6 @@
 import io.nosqlbench.adapter.pulsar.util.PulsarAdapterUtil.READER_CONF_CUSTOM_KEY;
 import io.nosqlbench.adapter.pulsar.util.PulsarAdapterUtil.READER_CONF_STD_KEY;
 import io.nosqlbench.adapter.pulsar.util.PulsarAdapterUtil.READER_MSG_POSITION_TYPE;
-<<<<<<< HEAD
-import io.nosqlbench.api.config.NBLabeledElement;
-=======
->>>>>>> 97cd593b
 import io.nosqlbench.api.config.NBLabels;
 import io.nosqlbench.engine.api.activityimpl.BaseOpDispenser;
 import io.nosqlbench.engine.api.activityimpl.uniform.DriverAdapter;
@@ -255,10 +251,6 @@
             cycleProducerName);
 
         final ProducerCacheKey producerCacheKey = new ProducerCacheKey(producerName, topicName);
-<<<<<<< HEAD
-=======
-
->>>>>>> 97cd593b
         return this.pulsarSpace.getProducer(producerCacheKey, () -> {
             final PulsarClient pulsarClient = this.pulsarSpace.getPulsarClient();
 
