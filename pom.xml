--- conflicted
+++ resolved
@@ -19,20 +19,6 @@
     <modelVersion>4.0.0</modelVersion>
     <artifactId>nosqlbench</artifactId>
     <packaging>pom</packaging>
-    <dependencies>
-        <dependency>
-            <groupId>io.nosqlbench</groupId>
-            <artifactId>virtdata-api</artifactId>
-            <version>5.21.1-SNAPSHOT</version>
-            <scope>compile</scope>
-        </dependency>
-        <dependency>
-            <groupId>io.nosqlbench</groupId>
-            <artifactId>virtdata-lib-basics</artifactId>
-            <version>5.21.1-SNAPSHOT</version>
-            <scope>compile</scope>
-        </dependency>
-    </dependencies>
 
     <parent>
         <artifactId>mvn-defaults</artifactId>
@@ -48,52 +34,6 @@
     </description>
 
     <properties>
-<<<<<<< HEAD
-        <!-- CORE MODULES -->
-        <module.mvn-defaults>mvn-defaults</module.mvn-defaults>
-        <module.nb-api>nb-api</module.nb-api>
-        <module.nb-annotations>nb-annotations</module.nb-annotations>
-        <module.adapters-api>adapters-api</module.adapters-api>
-        <module.engine-api>engine-api</module.engine-api>
-
-        <module.engine-extensions>engine-extensions</module.engine-extensions>
-        <module.engine-docker>engine-docker</module.engine-docker>
-        <module.engine-cli>engine-cli</module.engine-cli>
-
-        <module.nb5>nb5</module.nb5>
-        <module.nbr>nbr</module.nbr>
-
-        <module.nb-spectest>nb-spectest</module.nb-spectest>
-<!--        <module.nbr-examples>nbr-examples</module.nbr-examples>-->
-
-        <!-- driver modules -->
-        <module.adapter-diag>adapter-diag</module.adapter-diag>
-        <module.adapter-stdout>adapter-stdout</module.adapter-stdout>
-        <module.adapter-cqld4>adapter-cqld4</module.adapter-cqld4>
-        <module.adapter-http>adapter-http</module.adapter-http>
-        <module.adapter-tcp>adapter-tcp</module.adapter-tcp>
-        <module.adapter-dynamodb>adapter-dynamodb</module.adapter-dynamodb>
-        <module.adapter-mongodb>adapter-mongodb</module.adapter-mongodb>
-        <module.adapter-pulsar>adapter-pulsar</module.adapter-pulsar>
-        <module.adapter-s4j>adapter-s4j</module.adapter-s4j>
-        <module.adapter-kafka>adapter-kafka</module.adapter-kafka>
-        <module.adapter-kafka>adapter-amqp</module.adapter-kafka>
-        <module.adapter-jdbc>adapter-jdbc</module.adapter-jdbc>
-        <module.adapter-pinecone>adapter-pinecone</module.adapter-pinecone>
-        <module.adapter-milvus>adapter-milvus</module.adapter-milvus>
-
-        <!-- VIRTDATA MODULES -->
-        <module.virtdata-api>virtdata-api</module.virtdata-api>
-        <module.virtdata-lang>virtdata-lang</module.virtdata-lang>
-        <module.virtdata-realdata>virtdata-realdata</module.virtdata-realdata>
-        <module.virtdata-lib-basics>virtdata-lib-basics</module.virtdata-lib-basics>
-        <module.virtdata-lib-random>virtdata-lib-random</module.virtdata-lib-random>
-        <module.virtdata-lib-curves4>virtdata-lib-curves4</module.virtdata-lib-curves4>
-        <module.virtdata-lib-realer>virtdata-lib-realer</module.virtdata-lib-realer>
-        <module.virtdata-lib-realer>virtdata-lib-hdf5</module.virtdata-lib-realer>
-        <module.virtdata-userlibs>virtdata-userlibs</module.virtdata-userlibs>
-=======
->>>>>>> e8cbe45b
     </properties>
     <modules>
 
