--- conflicted
+++ resolved
@@ -7,11 +7,7 @@
     <parent>
         <artifactId>mvn-defaults</artifactId>
         <groupId>io.nosqlbench</groupId>
-<<<<<<< HEAD
-        <version>4.15.89-SNAPSHOT</version>
-=======
         <version>4.17.10-SNAPSHOT</version>
->>>>>>> 366feda8
         <relativePath>mvn-defaults</relativePath>
     </parent>
 
@@ -140,7 +136,7 @@
             scm:git:https://github.com/nosqlbench/nosqlbench.git
         </developerConnection>
         <url>scm:git:git@github.com:nosqlbench/nosqlbench.git</url>
-        <tag>nosqlbench-4.15.81-SNAPSHOT</tag>
+        <tag>HEAD</tag>
     </scm>
 
     <distributionManagement>
