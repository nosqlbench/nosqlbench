--- conflicted
+++ resolved
@@ -50,12 +50,9 @@
         <module>driver-jdbc</module>
         <module>driver-cockroachdb</module>
         <module>driver-pulsar</module>
-<<<<<<< HEAD
+        <module>driver-jms</module>
         <module>driver-grpc</module>
         <module>driver-direct</module>
-=======
-        <module>driver-jms</module>
->>>>>>> 2efc5469
 
         <!-- VIRTDATA MODULES -->
 
