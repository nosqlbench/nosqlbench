<!--
  ~ Copyright (c) 2022-2023 nosqlbench
  ~
  ~ Licensed under the Apache License, Version 2.0 (the "License");
  ~ you may not use this file except in compliance with the License.
  ~ You may obtain a copy of the License at
  ~
  ~     http://www.apache.org/licenses/LICENSE-2.0
  ~
  ~ Unless required by applicable law or agreed to in writing, software
  ~ distributed under the License is distributed on an "AS IS" BASIS,
  ~ WITHOUT WARRANTIES OR CONDITIONS OF ANY KIND, either express or implied.
  ~ See the License for the specific language governing permissions and
  ~ limitations under the License.
  -->

<project xmlns="http://maven.apache.org/POM/4.0.0"
         xmlns:xsi="http://www.w3.org/2001/XMLSchema-instance"
         xsi:schemaLocation="http://maven.apache.org/POM/4.0.0 http://maven.apache.org/xsd/maven-4.0.0.xsd">

    <modelVersion>4.0.0</modelVersion>
    <artifactId>nosqlbench</artifactId>
    <packaging>pom</packaging>

    <parent>
        <artifactId>mvn-defaults</artifactId>
        <groupId>io.nosqlbench</groupId>
        <version>${revision}</version>
        <relativePath>mvn-defaults</relativePath>
    </parent>

    <name>${project.artifactId}</name>
    <url>http://nosqlbench.io/</url>
    <description>A reusable machine pattern for building dynamic load
        testing systems
    </description>

    <properties>
    </properties>
    <modules>

        <!-- TODO - consider using properties in the module defs. -->
        <!-- CORE MODULES -->
        <module>mvn-defaults</module>
        <!--        <module>nb5-proof</module>-->
        <module>nb5</module>
        <module>nbr</module>
        <module>nbr-examples</module>
        <module>nb-api</module>
        <module>nb-annotations</module>
        <module>nb-spectest</module>
        <module>engine-core</module>
        <module>engine-extensions</module>
        <module>engine-clients</module>
        <module>engine-cli</module>
        <module>adapters-api</module>

        <!-- driver modules -->
        <module>adapter-diag</module>
        <module>adapter-stdout</module>

        <module>adapter-cqld4</module>
        <module>adapter-http</module>
        <module>adapter-tcp</module>
        <module>adapter-dynamodb</module>
        <module>adapter-mongodb</module>
        <module>adapter-pulsar</module>
        <module>adapter-s4j</module>
        <module>adapter-kafka</module>
        <module>adapter-amqp</module>
        <module>adapter-jdbc</module>
<<<<<<< HEAD
        <module>adapter-milvus</module>
        <module>adapter-mongodb</module>
        <module>adapter-neo4j</module>
=======
<!--        <module>adapter-pinecone</module>-->
>>>>>>> 3ee54432
        <module>adapter-aws-opensearch</module>
<!--        <module>adapter-milvus</module>-->


        <!-- VIRTDATA MODULES -->
        <module>virtdata-api</module>
        <module>virtdata-lang</module>
        <module>virtdata-realdata</module>
        <module>virtdata-lib-basics</module>
        <module>virtdata-lib-random</module>
        <module>virtdata-lib-curves4</module>
        <module>virtdata-lib-realer</module>
        <module>virtdata-lib-hdf5</module>
        <module>virtdata-lib-vectors</module>
        <module>virtdata-userlibs</module>

        <!-- Documentation -->
        <module>docsys</module>
    </modules>

    <profiles>
<!--        <profile>-->
<!--            <id>build-adapter-cqld4</id>-->
<!--            <activation>-->
<!--                <activeByDefault>true</activeByDefault>-->
<!--            </activation>-->
<!--            <properties>-->
<!--                <build-adapter-cqld4>true</build-adapter-cqld4>-->
<!--            </properties>-->
<!--            <modules>-->
<!--                <module>adapter-cqld4</module>-->
<!--            </modules>-->
<!--        </profile>-->
<!--        <profile>-->
<!--            <id>build-adapter-milvus</id>-->
<!--            <activation>-->
<!--                <activeByDefault>false</activeByDefault>-->
<!--            </activation>-->
<!--            <properties>-->
<!--                <build-adapter-milvus>true</build-adapter-milvus>-->
<!--            </properties>-->
<!--            <modules>-->
<!--                <module>adapter-milvus</module>-->
<!--            </modules>-->
<!--        </profile>-->
<!--        <profile>-->
<!--            <id>build-adapter-dynamodb</id>-->
<!--            <activation>-->
<!--                <activeByDefault>true</activeByDefault>-->
<!--            </activation>-->
<!--            <properties>-->
<!--                <build-adapter-dynamodb>true</build-adapter-dynamodb>-->
<!--            </properties>-->
<!--            <modules>-->
<!--                <module>adapter-dynamodb</module>-->
<!--            </modules>-->
<!--        </profile>-->
<!--        <profile>-->
<!--            <id>build-adapter-http</id>-->
<!--            <activation>-->
<!--                <activeByDefault>true</activeByDefault>-->
<!--            </activation>-->
<!--            <properties>-->
<!--                <build-adapter-http>true</build-adapter-http>-->
<!--            </properties>-->
<!--            <modules>-->
<!--                <module>adapter-http</module>-->
<!--            </modules>-->
<!--        </profile>-->
<!--        <profile>-->
<!--            <id>build-adapter-tcp</id>-->
<!--            <activation>-->
<!--                <activeByDefault>true</activeByDefault>-->
<!--            </activation>-->
<!--            <properties>-->
<!--                <build-adapter-tcp>true</build-adapter-tcp>-->
<!--            </properties>-->
<!--            <modules>-->
<!--                <module>adapter-tcp</module>-->
<!--            </modules>-->
<!--        </profile>-->
<!--        <profile>-->
<!--            <id>build-adapter-pulsar</id>-->
<!--            <activation>-->
<!--                <activeByDefault>true</activeByDefault>-->
<!--            </activation>-->
<!--            <properties>-->
<!--                <build-adapter-pulsar>true</build-adapter-pulsar>-->
<!--            </properties>-->
<!--            <modules>-->
<!--                <module>adapter-pulsar</module>-->
<!--            </modules>-->
<!--        </profile>-->
<!--        <profile>-->
<!--            <id>build-adapter-kafka</id>-->
<!--            <activation>-->
<!--                <activeByDefault>true</activeByDefault>-->
<!--            </activation>-->
<!--            <properties>-->
<!--                <build-adapter-kafka>true</build-adapter-kafka>-->
<!--            </properties>-->
<!--            <modules>-->
<!--                <module>adapter-kafka</module>-->
<!--            </modules>-->
<!--        </profile>-->
<!--        <profile>-->
<!--            <id>build-adapter-amqp</id>-->
<!--            <activation>-->
<!--                <activeByDefault>true</activeByDefault>-->
<!--            </activation>-->
<!--            <properties>-->
<!--                <build-adapter-amqp>true</build-adapter-amqp>-->
<!--            </properties>-->
<!--            <modules>-->
<!--                <module>adapter-amqp</module>-->
<!--            </modules>-->
<!--        </profile>-->
<!--        <profile>-->
<!--            <id>build-adapter-jdbc</id>-->
<!--            <activation>-->
<!--                <activeByDefault>true</activeByDefault>-->
<!--            </activation>-->
<!--            <properties>-->
<!--                <build-adapter-jdbc>true</build-adapter-jdbc>-->
<!--            </properties>-->
<!--            <modules>-->
<!--                <module>adapter-jdbc</module>-->
<!--            </modules>-->
<!--        </profile>-->
<!--        <profile>-->
<!--            <id>build-adapter-mongodb</id>-->
<!--            <activation>-->
<!--                <activeByDefault>true</activeByDefault>-->
<!--            </activation>-->
<!--            <properties>-->
<!--                <build-adapter-mongodb>true</build-adapter-mongodb>-->
<!--            </properties>-->
<!--            <modules>-->
<!--                <module>adapter-mongodb</module>-->
<!--            </modules>-->
<!--        </profile>-->
<!--        <profile>-->
<!--            <id>build-adapter-aws-opensearch</id>-->
<!--            <activation>-->
<!--                <activeByDefault>true</activeByDefault>-->
<!--            </activation>-->
<!--            <properties>-->
<!--                <build-adapter-aws-opensearch>true</build-adapter-aws-opensearch>-->
<!--            </properties>-->
<!--            <modules>-->
<!--                <module>adapter-aws-opensearch</module>-->
<!--            </modules>-->
<!--        </profile>-->
<!--        <profile>-->
<!--            <id>build-adapter-s4j</id>-->
<!--            <activation>-->
<!--                <activeByDefault>true</activeByDefault>-->
<!--            </activation>-->
<!--            <properties>-->
<!--                <build-adapter-s4j>true</build-adapter-s4j>-->
<!--            </properties>-->
<!--            <modules>-->
<!--                <module>adapter-s4j</module>-->
<!--            </modules>-->
<!--        </profile>-->

    </profiles>

    <licenses>
        <license>
            <name>The Apache License, Version 2.0</name>
            <url>http://www.apache.org/licenses/LICENSE-2.0.txt</url>
        </license>
    </licenses>

    <build>
        <plugins>
            <plugin>
                <artifactId>maven-release-plugin</artifactId>
                <groupId>org.apache.maven.plugins</groupId>
                <configuration>
                    <useReleaseProfile>true</useReleaseProfile>
                    <releaseProfiles>release</releaseProfiles>
                    <autoVersionSubmodules>true</autoVersionSubmodules>
                </configuration>
            </plugin>

        </plugins>

    </build>

    <developers>
        <developer>
            <name>Jonathan Shook</name>
            <email>jshook@gmail.com</email>
            <organization>nosqlbench.io</organization>
            <organizationUrl>http://nosqlbench.io/</organizationUrl>
        </developer>
        <developer>
            <name>Sebastián Estévez</name>
            <email>estevezsebastian@gmail.com</email>
            <organization>nosqlbench.io</organization>
            <organizationUrl>http://nosqlbench.io/</organizationUrl>
        </developer>
        <developer>
            <name>Madhavan S.</name>
            <url>https://github.com/msmygit</url>
            <organization>nosqlbench.io</organization>
            <organizationUrl>http://nosqlbench.io/</organizationUrl>
        </developer>
    </developers>

    <repositories>
        <repository>
            <id>central</id>
            <name>Maven Central</name>
            <layout>default</layout>
            <url>https://repo1.maven.org/maven2</url>
            <snapshots>
                <enabled>false</enabled>
            </snapshots>
        </repository>
    </repositories>

    <scm>
        <connection>scm:git:https://github.com/nosqlbench/nosqlbench.git
        </connection>
        <developerConnection>
            scm:git:https://github.com/nosqlbench/nosqlbench.git
        </developerConnection>
        <url>scm:git:git@github.com:nosqlbench/nosqlbench.git</url>
        <tag>HEAD</tag>
    </scm>

    <distributionManagement>
        <snapshotRepository>
            <id>ossrh</id>
            <url>https://oss.sonatype.org/content/repositories/snapshots</url>
        </snapshotRepository>
    </distributionManagement>

</project><|MERGE_RESOLUTION|>--- conflicted
+++ resolved
@@ -69,13 +69,9 @@
         <module>adapter-kafka</module>
         <module>adapter-amqp</module>
         <module>adapter-jdbc</module>
-<<<<<<< HEAD
         <module>adapter-milvus</module>
-        <module>adapter-mongodb</module>
         <module>adapter-neo4j</module>
-=======
 <!--        <module>adapter-pinecone</module>-->
->>>>>>> 3ee54432
         <module>adapter-aws-opensearch</module>
 <!--        <module>adapter-milvus</module>-->
 
