--- conflicted
+++ resolved
@@ -69,13 +69,10 @@
         <module>adapter-kafka</module>
         <module>adapter-amqp</module>
         <module>adapter-jdbc</module>
-<<<<<<< HEAD
+<!--        <module>adapter-pinecone</module>-->
         <module>adapter-milvus</module>
         <module>adapter-mongodb</module>
         <module>adapter-neo4j</module>
-=======
-<!--        <module>adapter-pinecone</module>-->
->>>>>>> 6b39174a
         <module>adapter-aws-opensearch</module>
 <!--        <module>adapter-milvus</module>-->
 
