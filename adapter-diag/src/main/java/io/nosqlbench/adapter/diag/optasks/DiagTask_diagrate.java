/*
 * Copyright (c) 2022-2023 nosqlbench
 *
 * Licensed under the Apache License, Version 2.0 (the "License");
 * you may not use this file except in compliance with the License.
 * You may obtain a copy of the License at
 *
 *     http://www.apache.org/licenses/LICENSE-2.0
 *
 * Unless required by applicable law or agreed to in writing, software
 * distributed under the License is distributed on an "AS IS" BASIS,
 * WITHOUT WARRANTIES OR CONDITIONS OF ANY KIND, either express or implied.
 * See the License for the specific language governing permissions and
 * limitations under the License.
 */

package io.nosqlbench.adapter.diag.optasks;

import io.nosqlbench.api.config.NBLabeledElement;
import io.nosqlbench.api.config.NBLabels;
import io.nosqlbench.api.config.standard.*;
import io.nosqlbench.engine.api.activityapi.ratelimits.RateLimiter;
import io.nosqlbench.engine.api.activityapi.ratelimits.RateLimiters;
import io.nosqlbench.engine.api.activityapi.ratelimits.RateSpec;
import io.nosqlbench.nb.annotations.Service;

import java.util.Map;

@Service(value = DiagTask.class, selector = "diagrate")
<<<<<<< HEAD
public class DiagTask_diagrate extends BaseDiagTask implements NBReconfigurable {
=======
public class DiagTask_diagrate implements DiagTask, NBReconfigurable, NBLabeledElement {
>>>>>>> 97cd593b
    private String name;
    private RateLimiter rateLimiter;
    private RateSpec rateSpec;

    private void updateRateLimiter(String spec) {
        this.rateSpec = new RateSpec(spec);
        rateLimiter = RateLimiters.createOrUpdate(
            this,
            "diag",
            rateLimiter,
            rateSpec
        );
    }

    @Override
    public NBConfigModel getConfigModel() {
        return ConfigModel.of(DiagTask_diagrate.class)
            .add(Param.required("diagrate", String.class))
            .add(Param.required("name", String.class))
            .asReadOnly();
    }

    @Override
    public NBConfigModel getReconfigModel() {
        return ConfigModel.of(DiagTask_diagrate.class)
            .add(Param.optional("diagrate"))
            .asReadOnly();
    }

    @Override
    public void applyConfig(NBConfiguration cfg) {
        this.name = cfg.get("name", String.class);
        cfg.getOptional("diagrate").ifPresent(this::updateRateLimiter);
    }

    @Override
    public void applyReconfig(NBConfiguration recfg) {
        recfg.getOptional("diagrate").ifPresent(this::updateRateLimiter);
    }

    @Override
    public Map<String, Object> apply(Long aLong, Map<String, Object> stringObjectMap) {
        rateLimiter.maybeWaitForOp();
        return stringObjectMap;
    }
<<<<<<< HEAD
=======


    @Override
    public String getName() {
        return name;
    }

    @Override
    public NBLabels getLabels() {
        return NBLabels.forKV("diagop", name);
    }
>>>>>>> 97cd593b
}<|MERGE_RESOLUTION|>--- conflicted
+++ resolved
@@ -27,11 +27,7 @@
 import java.util.Map;
 
 @Service(value = DiagTask.class, selector = "diagrate")
-<<<<<<< HEAD
 public class DiagTask_diagrate extends BaseDiagTask implements NBReconfigurable {
-=======
-public class DiagTask_diagrate implements DiagTask, NBReconfigurable, NBLabeledElement {
->>>>>>> 97cd593b
     private String name;
     private RateLimiter rateLimiter;
     private RateSpec rateSpec;
@@ -77,18 +73,4 @@
         rateLimiter.maybeWaitForOp();
         return stringObjectMap;
     }
-<<<<<<< HEAD
-=======
-
-
-    @Override
-    public String getName() {
-        return name;
-    }
-
-    @Override
-    public NBLabels getLabels() {
-        return NBLabels.forKV("diagop", name);
-    }
->>>>>>> 97cd593b
 }