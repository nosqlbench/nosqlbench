<project xmlns="http://maven.apache.org/POM/4.0.0" xmlns:xsi="http://www.w3.org/2001/XMLSchema-instance" xsi:schemaLocation="http://maven.apache.org/POM/4.0.0 http://maven.apache.org/xsd/maven-4.0.0.xsd">
    <modelVersion>4.0.0</modelVersion>


    <parent>
        <artifactId>mvn-defaults</artifactId>
        <groupId>io.nosqlbench</groupId>
        <version>4.15.58-SNAPSHOT</version>
        <relativePath>../mvn-defaults</relativePath>
    </parent>

    <artifactId>driver-diag</artifactId>
    <packaging>jar</packaging>
    <name>${project.artifactId}</name>
    <description>A nosqlbench ActivityType (AT) driver module;
        Provides a diagnostic activity that logs input at some interval
    </description>

    <dependencies>
<<<<<<< HEAD
=======
        <dependency>
            <groupId>io.nosqlbench</groupId>
            <artifactId>engine-api</artifactId>
            <version>4.15.58-SNAPSHOT</version>
        </dependency>
>>>>>>> 5550c455

        <dependency>
            <groupId>io.nosqlbench</groupId>
            <artifactId>drivers-api</artifactId>
            <version>4.15.58-SNAPSHOT</version>
        </dependency>
      <dependency>
        <groupId>io.nosqlbench</groupId>
        <artifactId>engine-api</artifactId>
        <version>4.15.52-SNAPSHOT</version>
        <scope>compile</scope>
      </dependency>

    </dependencies>


</project><|MERGE_RESOLUTION|>--- conflicted
+++ resolved
@@ -17,26 +17,20 @@
     </description>
 
     <dependencies>
-<<<<<<< HEAD
-=======
+
         <dependency>
             <groupId>io.nosqlbench</groupId>
             <artifactId>engine-api</artifactId>
             <version>4.15.58-SNAPSHOT</version>
+            <scope>compile</scope>
         </dependency>
->>>>>>> 5550c455
 
         <dependency>
             <groupId>io.nosqlbench</groupId>
             <artifactId>drivers-api</artifactId>
             <version>4.15.58-SNAPSHOT</version>
+            <scope>compile</scope>
         </dependency>
-      <dependency>
-        <groupId>io.nosqlbench</groupId>
-        <artifactId>engine-api</artifactId>
-        <version>4.15.52-SNAPSHOT</version>
-        <scope>compile</scope>
-      </dependency>
 
     </dependencies>
 
