<!--
  ~ Copyright (c) 2022-2023 nosqlbench
  ~
  ~ Licensed under the Apache License, Version 2.0 (the "License");
  ~ you may not use this file except in compliance with the License.
  ~ You may obtain a copy of the License at
  ~
  ~     http://www.apache.org/licenses/LICENSE-2.0
  ~
  ~ Unless required by applicable law or agreed to in writing, software
  ~ distributed under the License is distributed on an "AS IS" BASIS,
  ~ WITHOUT WARRANTIES OR CONDITIONS OF ANY KIND, either express or implied.
  ~ See the License for the specific language governing permissions and
  ~ limitations under the License.
  -->

<project xmlns="http://maven.apache.org/POM/4.0.0" xmlns:xsi="http://www.w3.org/2001/XMLSchema-instance"
         xsi:schemaLocation="http://maven.apache.org/POM/4.0.0 http://maven.apache.org/xsd/maven-4.0.0.xsd">
    <modelVersion>4.0.0</modelVersion>


    <parent>
        <artifactId>mvn-defaults</artifactId>
        <groupId>io.nosqlbench</groupId>
        <version>${revision}</version>
        <relativePath>../mvn-defaults</relativePath>
    </parent>

    <artifactId>nb5</artifactId>
    <packaging>jar</packaging>
    <name>${project.artifactId}</name>
    <description>A binary and jar for nb5, with only nb5 updated drivers included.</description>

    <properties>
        <project.build.sourceEncoding>UTF-8</project.build.sourceEncoding>
        <javadoc.name>nosqlbench Command Line</javadoc.name>
    </properties>

    <dependencies>

        <dependency>
            <groupId>io.nosqlbench</groupId>
            <artifactId>nbr</artifactId>
            <version>${revision}</version>

        </dependency>

        <!-- Everything below this line is in common between nb and nb5 -->
        <!-- The nb5 modules should contain NO driver-* modules, and all adapter-* modules -->

        <dependency>
            <groupId>io.nosqlbench</groupId>
            <artifactId>adapter-diag</artifactId>
            <version>${revision}</version>
        </dependency>

        <dependency>
            <groupId>io.nosqlbench</groupId>
            <artifactId>adapter-stdout</artifactId>
            <version>${revision}</version>
        </dependency>


    </dependencies>


    <build>
        <resources>
            <resource>
                <directory>src/main/resources</directory>
                <filtering>true</filtering>
            </resource>
        </resources>

        <plugins>
            <plugin>
                <groupId>org.apache.maven.plugins</groupId>
                <artifactId>maven-assembly-plugin</artifactId>
                <version>3.3.0</version>
                <configuration>
                    <descriptors>
                        <descriptor>assembly.xml</descriptor>
                    </descriptors>
                    <archive>
                        <manifest>
                            <mainClass>io.nosqlbench.engine.cli.NBCLI</mainClass>
                        </manifest>
                        <manifestEntries>
                            <Multi-Release>true</Multi-Release>
                        </manifestEntries>
                    </archive>
                </configuration>
                <executions>
                    <execution>
                        <id>assemble-nb</id>
                        <phase>package</phase>
                        <goals>
                            <goal>single</goal>
                        </goals>
                    </execution>
                </executions>
            </plugin>

            <plugin>
                <groupId>org.codehaus.mojo</groupId>
                <artifactId>exec-maven-plugin</artifactId>
                <executions>
                    <execution>
                        <id>link-nb-jar-name</id>
                        <phase>package</phase>
                        <goals>
                            <goal>exec</goal>
                        </goals>
                        <configuration>
                            <environmentVariables>
                                <NBJAR_VERSION>${project.version}</NBJAR_VERSION>
                            </environmentVariables>
                            <basedir>${project.basedir}</basedir>
                            <executable>${project.basedir}/nb-scripts/link-jar-name.sh</executable>
                        </configuration>
                    </execution>
                </executions>
            </plugin>
        </plugins>
    </build>

    <profiles>
        <profile>
<<<<<<< HEAD
            <id>with-amqp</id>
            <activation>
                <activeByDefault>true</activeByDefault>
            </activation>
            <dependencies>
                <dependency>
                    <groupId>io.nosqlbench</groupId>
                    <artifactId>adapter-amqp</artifactId>
                    <version>${revision}</version>
                </dependency>
            </dependencies>
        </profile>
        <profile>
            <id>with-aws-opensearch</id>
            <activation>
                <activeByDefault>true</activeByDefault>
            </activation>
            <dependencies>
                <dependency>
                    <groupId>io.nosqlbench</groupId>
                    <artifactId>adapter-aws-opensearch</artifactId>
                    <version>${revision}</version>
                </dependency>
            </dependencies>
        </profile>
        <profile>
            <id>with-cql</id>
            <activation>
                <activeByDefault>true</activeByDefault>
            </activation>
            <dependencies>
                <dependency>
                    <groupId>io.nosqlbench</groupId>
                    <artifactId>adapter-cqld4</artifactId>
                    <version>${revision}</version>
                </dependency>
            </dependencies>
        </profile>
        <profile>
            <id>with-diag</id>
            <activation>
                <activeByDefault>true</activeByDefault>
            </activation>
            <dependencies>
                <dependency>
                    <groupId>io.nosqlbench</groupId>
                    <artifactId>adapter-diag</artifactId>
                    <version>${revision}</version>
                </dependency>
            </dependencies>
        </profile>
        <profile>
            <id>with-dynamodb</id>
            <activation>
                <activeByDefault>true</activeByDefault>
            </activation>
            <dependencies>
                <dependency>
                    <groupId>io.nosqlbench</groupId>
                    <artifactId>adapter-dynamodb</artifactId>
                    <version>${revision}</version>
                </dependency>
            </dependencies>
        </profile>
        <profile>
            <id>with-http</id>
            <activation>
                <activeByDefault>true</activeByDefault>
            </activation>
            <dependencies>
                <dependency>
                    <groupId>io.nosqlbench</groupId>
                    <artifactId>adapter-http</artifactId>
                    <version>${revision}</version>
                </dependency>
            </dependencies>
        </profile>
        <profile>
            <id>with-jdbc</id>
            <activation>
                <activeByDefault>true</activeByDefault>
            </activation>
            <dependencies>
                <dependency>
                    <groupId>io.nosqlbench</groupId>
                    <artifactId>adapter-jdbc</artifactId>
                    <version>${revision}</version>
                </dependency>
            </dependencies>
        </profile>
        <profile>
            <id>with-kafka</id>
            <activation>
                <activeByDefault>true</activeByDefault>
            </activation>
            <dependencies>
                <dependency>
                    <groupId>io.nosqlbench</groupId>
                    <artifactId>adapter-kafka</artifactId>
                    <version>${revision}</version>
                </dependency>
            </dependencies>
        </profile>
        <profile>
            <id>with-milvus</id>
            <activation>
                <activeByDefault>true</activeByDefault>
            </activation>
            <dependencies>
                <dependency>
                    <groupId>io.nosqlbench</groupId>
                    <artifactId>adapter-milvus</artifactId>
                    <version>${revision}</version>
                </dependency>
            </dependencies>
        </profile>
        <profile>
            <id>with-mongodb</id>
            <activation>
                <activeByDefault>true</activeByDefault>
            </activation>
            <dependencies>
                <dependency>
                    <groupId>io.nosqlbench</groupId>
                    <artifactId>adapter-mongodb</artifactId>
                    <version>${revision}</version>
                </dependency>
            </dependencies>
        </profile>
        <profile>
            <id>with-pinecone</id>
            <activation>
                <activeByDefault>true</activeByDefault>
            </activation>
            <dependencies>
                <dependency>
                    <groupId>io.nosqlbench</groupId>
                    <artifactId>adapter-pinecone</artifactId>
                    <version>${revision}</version>
                </dependency>
            </dependencies>
        </profile>
        <profile>
            <id>with-pulsar</id>
            <activation>
                <activeByDefault>true</activeByDefault>
            </activation>
            <dependencies>
                <dependency>
                    <groupId>io.nosqlbench</groupId>
                    <artifactId>adapter-pulsar</artifactId>
                    <version>${revision}</version>
                </dependency>
            </dependencies>
        </profile>
        <profile>
            <id>with-starlight-4-kafka</id>
            <activation>
                <activeByDefault>true</activeByDefault>
            </activation>
            <dependencies>
                <dependency>
                    <groupId>io.nosqlbench</groupId>
                    <artifactId>adapter-s4j</artifactId>
                    <version>${revision}</version>
                </dependency>
            </dependencies>
        </profile>
        <profile>
            <id>with-stdout</id>
            <activation>
                <activeByDefault>true</activeByDefault>
            </activation>
            <dependencies>
                <dependency>
                    <groupId>io.nosqlbench</groupId>
                    <artifactId>adapter-stdout</artifactId>
                    <version>${revision}</version>
                </dependency>
            </dependencies>
        </profile>
        <profile>
            <id>with-tcp</id>
            <activation>
                <activeByDefault>true</activeByDefault>
            </activation>
            <dependencies>
                <dependency>
                    <groupId>io.nosqlbench</groupId>
                    <artifactId>adapter-tcp</artifactId>
                    <version>${revision}</version>
                </dependency>
            </dependencies>
        </profile>
        <profile>
            <id>with-api</id>
            <activation>
                <activeByDefault>true</activeByDefault>
            </activation>
            <dependencies>
                <dependency>
                    <groupId>io.nosqlbench</groupId>
                    <artifactId>adapters-api</artifactId>
                    <version>${revision}</version>
                </dependency>
            </dependencies>
        </profile>
        <profile>
=======
>>>>>>> 03bc0adf
            <id>build-nb5-appimage</id>
            <activation>
                <os>
                    <family>unix</family>
                    <name>linux</name>
                    <arch>amd64</arch>
                </os>
            </activation>
            <build>
                <plugins>
                    <plugin>
                        <groupId>org.codehaus.mojo</groupId>
                        <artifactId>exec-maven-plugin</artifactId>
                        <executions>
                            <execution>
                                <id>build-nb5-appimage</id>
                                <phase>package</phase>
                                <goals>
                                    <goal>exec</goal>
                                </goals>
                                <configuration>
                                    <basedir>${project.basedir}</basedir>
                                    <executable>${project.basedir}/build-bin.sh</executable>
                                </configuration>
                            </execution>
                        </executions>
                    </plugin>
                </plugins>
            </build>
        </profile>
        <profile>
            <id>enforce</id>
            <activation>
                <activeByDefault>false</activeByDefault>
            </activation>
            <build>
                <plugins>

                    <plugin>
                        <executions>
                            <execution>
                                <goals>
                                    <goal>enforce</goal>
                                </goals>
                            </execution>
                        </executions>
                        <groupId>org.apache.maven.plugins</groupId>
                        <artifactId>maven-enforcer-plugin</artifactId>
                        <configuration>
                            <rules>
                                <dependencyConvergence/>
                            </rules>
                        </configuration>
                    </plugin>
                </plugins>
            </build>
        </profile>
        <profile>
            <id>adapter-opensearch</id>
            <activation>
                <activeByDefault>true</activeByDefault>
            </activation>
            <dependencies>
                <dependency>
                    <groupId>io.nosqlbench</groupId>
                    <artifactId>adapter-aws-opensearch</artifactId>
                    <version>${revision}</version>
                </dependency>

            </dependencies>
        </profile>
        <profile>
            <id>adapter-cqld4</id>
            <activation>
                <activeByDefault>true</activeByDefault>
            </activation>
            <dependencies>
                <dependency>
                    <groupId>io.nosqlbench</groupId>
                    <artifactId>adapter-cqld4</artifactId>
                    <version>${revision}</version>
                </dependency>
            </dependencies>
        </profile>
        <profile>
            <id>adapter-s4j</id>
            <activation>
                <activeByDefault>true</activeByDefault>
            </activation>
            <dependencies>
                <dependency>
                    <groupId>io.nosqlbench</groupId>
                    <artifactId>adapter-s4j</artifactId>
                    <version>${revision}</version>
                </dependency>
            </dependencies>
        </profile>
        <profile>
            <id>adapter-pinecone</id>
            <activation>
                <activeByDefault>true</activeByDefault>
            </activation>
            <dependencies>
                <dependency>
                    <groupId>io.nosqlbench</groupId>
                    <artifactId>adapter-pinecone</artifactId>
                    <version>${revision}</version>
                </dependency>
            </dependencies>
        </profile>
        <profile>
            <id>adapter-mongodb</id>
            <activation>
                <activeByDefault>true</activeByDefault>
            </activation>
            <dependencies>
                <dependency>
                    <groupId>io.nosqlbench</groupId>
                    <artifactId>adapter-mongodb</artifactId>
                    <version>${revision}</version>
                </dependency>
            </dependencies>
        </profile>
        <profile>
            <id>adapter-tcp</id>
            <activation>
                <activeByDefault>true</activeByDefault>
            </activation>
            <dependencies>
                <dependency>
                    <groupId>io.nosqlbench</groupId>
                    <artifactId>adapter-tcp</artifactId>
                    <version>${revision}</version>
                </dependency>
            </dependencies>
        </profile>
        <profile>
            <id>adapter-dynamodb</id>
            <activation>
                <activeByDefault>true</activeByDefault>
            </activation>
            <dependencies>
                <dependency>
                    <groupId>io.nosqlbench</groupId>
                    <artifactId>adapter-dynamodb</artifactId>
                    <version>${revision}</version>
                </dependency>
            </dependencies>
        </profile>
        <profile>
            <id>adapter-http</id>
            <activation>
                <activeByDefault>true</activeByDefault>
            </activation>
            <dependencies>
                <dependency>
                    <groupId>io.nosqlbench</groupId>
                    <artifactId>adapter-http</artifactId>
                    <version>${revision}</version>
                </dependency>
            </dependencies>
        </profile>
        <profile>
            <id>adapter-pulsar</id>
            <activation>
                <activeByDefault>true</activeByDefault>
            </activation>
            <dependencies>
                <dependency>
                    <groupId>io.nosqlbench</groupId>
                    <artifactId>adapter-pulsar</artifactId>
                    <version>${revision}</version>
                </dependency>
            </dependencies>
        </profile>
        <profile>
            <id>adapter-kafka</id>
            <activation>
                <activeByDefault>true</activeByDefault>
            </activation>
            <dependencies>
                <dependency>
                    <groupId>io.nosqlbench</groupId>
                    <artifactId>adapter-kafka</artifactId>
                    <version>${revision}</version>
                </dependency>
            </dependencies>
        </profile>
        <profile>
            <id>adapter-amqp</id>
            <activation>
                <activeByDefault>true</activeByDefault>
            </activation>
            <dependencies>
                <dependency>
                    <groupId>io.nosqlbench</groupId>
                    <artifactId>adapter-amqp</artifactId>
                    <version>${revision}</version>
                </dependency>
            </dependencies>
        </profile>
        <profile>
            <id>adapter-jdbc</id>
            <activation>
                <activeByDefault>true</activeByDefault>
            </activation>
            <dependencies>
                <dependency>
                    <groupId>io.nosqlbench</groupId>
                    <artifactId>adapter-jdbc</artifactId>
                    <version>${revision}</version>
                </dependency>
            </dependencies>
        </profile>
        <profile>
            <id>adapter-milvus</id>
            <activation>
                <activeByDefault>true</activeByDefault>
            </activation>
            <dependencies>
                <dependency>
                    <groupId>io.nosqlbench</groupId>
                    <artifactId>adapter-milvus</artifactId>
                    <version>${revision}</version>
                </dependency>
            </dependencies>
        </profile>
    </profiles>
</project><|MERGE_RESOLUTION|>--- conflicted
+++ resolved
@@ -126,217 +126,6 @@
 
     <profiles>
         <profile>
-<<<<<<< HEAD
-            <id>with-amqp</id>
-            <activation>
-                <activeByDefault>true</activeByDefault>
-            </activation>
-            <dependencies>
-                <dependency>
-                    <groupId>io.nosqlbench</groupId>
-                    <artifactId>adapter-amqp</artifactId>
-                    <version>${revision}</version>
-                </dependency>
-            </dependencies>
-        </profile>
-        <profile>
-            <id>with-aws-opensearch</id>
-            <activation>
-                <activeByDefault>true</activeByDefault>
-            </activation>
-            <dependencies>
-                <dependency>
-                    <groupId>io.nosqlbench</groupId>
-                    <artifactId>adapter-aws-opensearch</artifactId>
-                    <version>${revision}</version>
-                </dependency>
-            </dependencies>
-        </profile>
-        <profile>
-            <id>with-cql</id>
-            <activation>
-                <activeByDefault>true</activeByDefault>
-            </activation>
-            <dependencies>
-                <dependency>
-                    <groupId>io.nosqlbench</groupId>
-                    <artifactId>adapter-cqld4</artifactId>
-                    <version>${revision}</version>
-                </dependency>
-            </dependencies>
-        </profile>
-        <profile>
-            <id>with-diag</id>
-            <activation>
-                <activeByDefault>true</activeByDefault>
-            </activation>
-            <dependencies>
-                <dependency>
-                    <groupId>io.nosqlbench</groupId>
-                    <artifactId>adapter-diag</artifactId>
-                    <version>${revision}</version>
-                </dependency>
-            </dependencies>
-        </profile>
-        <profile>
-            <id>with-dynamodb</id>
-            <activation>
-                <activeByDefault>true</activeByDefault>
-            </activation>
-            <dependencies>
-                <dependency>
-                    <groupId>io.nosqlbench</groupId>
-                    <artifactId>adapter-dynamodb</artifactId>
-                    <version>${revision}</version>
-                </dependency>
-            </dependencies>
-        </profile>
-        <profile>
-            <id>with-http</id>
-            <activation>
-                <activeByDefault>true</activeByDefault>
-            </activation>
-            <dependencies>
-                <dependency>
-                    <groupId>io.nosqlbench</groupId>
-                    <artifactId>adapter-http</artifactId>
-                    <version>${revision}</version>
-                </dependency>
-            </dependencies>
-        </profile>
-        <profile>
-            <id>with-jdbc</id>
-            <activation>
-                <activeByDefault>true</activeByDefault>
-            </activation>
-            <dependencies>
-                <dependency>
-                    <groupId>io.nosqlbench</groupId>
-                    <artifactId>adapter-jdbc</artifactId>
-                    <version>${revision}</version>
-                </dependency>
-            </dependencies>
-        </profile>
-        <profile>
-            <id>with-kafka</id>
-            <activation>
-                <activeByDefault>true</activeByDefault>
-            </activation>
-            <dependencies>
-                <dependency>
-                    <groupId>io.nosqlbench</groupId>
-                    <artifactId>adapter-kafka</artifactId>
-                    <version>${revision}</version>
-                </dependency>
-            </dependencies>
-        </profile>
-        <profile>
-            <id>with-milvus</id>
-            <activation>
-                <activeByDefault>true</activeByDefault>
-            </activation>
-            <dependencies>
-                <dependency>
-                    <groupId>io.nosqlbench</groupId>
-                    <artifactId>adapter-milvus</artifactId>
-                    <version>${revision}</version>
-                </dependency>
-            </dependencies>
-        </profile>
-        <profile>
-            <id>with-mongodb</id>
-            <activation>
-                <activeByDefault>true</activeByDefault>
-            </activation>
-            <dependencies>
-                <dependency>
-                    <groupId>io.nosqlbench</groupId>
-                    <artifactId>adapter-mongodb</artifactId>
-                    <version>${revision}</version>
-                </dependency>
-            </dependencies>
-        </profile>
-        <profile>
-            <id>with-pinecone</id>
-            <activation>
-                <activeByDefault>true</activeByDefault>
-            </activation>
-            <dependencies>
-                <dependency>
-                    <groupId>io.nosqlbench</groupId>
-                    <artifactId>adapter-pinecone</artifactId>
-                    <version>${revision}</version>
-                </dependency>
-            </dependencies>
-        </profile>
-        <profile>
-            <id>with-pulsar</id>
-            <activation>
-                <activeByDefault>true</activeByDefault>
-            </activation>
-            <dependencies>
-                <dependency>
-                    <groupId>io.nosqlbench</groupId>
-                    <artifactId>adapter-pulsar</artifactId>
-                    <version>${revision}</version>
-                </dependency>
-            </dependencies>
-        </profile>
-        <profile>
-            <id>with-starlight-4-kafka</id>
-            <activation>
-                <activeByDefault>true</activeByDefault>
-            </activation>
-            <dependencies>
-                <dependency>
-                    <groupId>io.nosqlbench</groupId>
-                    <artifactId>adapter-s4j</artifactId>
-                    <version>${revision}</version>
-                </dependency>
-            </dependencies>
-        </profile>
-        <profile>
-            <id>with-stdout</id>
-            <activation>
-                <activeByDefault>true</activeByDefault>
-            </activation>
-            <dependencies>
-                <dependency>
-                    <groupId>io.nosqlbench</groupId>
-                    <artifactId>adapter-stdout</artifactId>
-                    <version>${revision}</version>
-                </dependency>
-            </dependencies>
-        </profile>
-        <profile>
-            <id>with-tcp</id>
-            <activation>
-                <activeByDefault>true</activeByDefault>
-            </activation>
-            <dependencies>
-                <dependency>
-                    <groupId>io.nosqlbench</groupId>
-                    <artifactId>adapter-tcp</artifactId>
-                    <version>${revision}</version>
-                </dependency>
-            </dependencies>
-        </profile>
-        <profile>
-            <id>with-api</id>
-            <activation>
-                <activeByDefault>true</activeByDefault>
-            </activation>
-            <dependencies>
-                <dependency>
-                    <groupId>io.nosqlbench</groupId>
-                    <artifactId>adapters-api</artifactId>
-                    <version>${revision}</version>
-                </dependency>
-            </dependencies>
-        </profile>
-        <profile>
-=======
->>>>>>> 03bc0adf
             <id>build-nb5-appimage</id>
             <activation>
                 <os>
