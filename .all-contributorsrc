{
  "projectOwner": "nosqlbench",
  "projectName": "nosqlbench",
  "repoType": "github",
  "repoHost": "https://github.com",
  "files": [
    "CONTRIBUTING.md"
  ],
  "imageSize": 50,
  "commit": false,
  "commitConvention": "angular",
  "contributorsPerLine": 7,
  "contributorsSortAlphabetically": false,
  "linkToUsage": false,
  "skipCi": true,
  "contributors": [
    {
      "login": "jshook",
      "name": "Jonathan Shook",
      "avatar_url": "https://avatars.githubusercontent.com/u/2148847?v=4",
      "profile": "https://github.com/jshook",
      "contributions": [
        "mentoring"
      ]
    },
    {
      "login": "msmygit",
      "name": "Madhavan",
      "avatar_url": "https://avatars.githubusercontent.com/u/19366623?v=4",
      "profile": "https://github.com/msmygit",
      "contributions": [
        "code",
        "bug",
        "doc",
        "ideas",
        "question",
        "research",
        "review",
        "tool",
        "userTesting",
        "talk",
        "tutorial"
      ]
    },
    {
      "login": "MikeYaacoubStax",
      "name": "MikeYaacoubStax",
      "avatar_url": "https://avatars.githubusercontent.com/u/117678633?v=4",
      "profile": "https://github.com/MikeYaacoubStax",
      "contributions": [
        "review",
        "tool"
      ]
    },
    {
      "login": "jeffbanks",
      "name": "Jeff Banks",
      "avatar_url": "https://avatars.githubusercontent.com/u/4078933?v=4",
      "profile": "http://jjbanks.com",
      "contributions": [
        "code",
        "mentoring",
        "test"
      ]
    },
    {
      "login": "hemidactylus",
      "name": "Stefano Lottini",
      "avatar_url": "https://avatars.githubusercontent.com/u/14221764?v=4",
      "profile": "https://github.com/hemidactylus",
      "contributions": [
        "bug"
      ]
    },
    {
<<<<<<< HEAD
      "login": "yabinmeng",
      "name": "yabinmeng",
      "avatar_url": "https://avatars.githubusercontent.com/u/16789452?v=4",
      "profile": "https://github.com/yabinmeng",
      "contributions": [
        "bug",
        "test"
=======
      "login": "eolivelli",
      "name": "Enrico Olivelli",
      "avatar_url": "https://avatars.githubusercontent.com/u/9469110?v=4",
      "profile": "http://eolivelli.blogspot.it/",
      "contributions": [
        "test", "code", "review"
        ]
     },
     {
      "login": "lhotari",
      "name": "Lari Hotari",
      "avatar_url": "https://avatars.githubusercontent.com/u/66864?v=4",
      "profile": "https://github.com/lhotari",
      "contributions": [
        "bug",
        "code",
        "review"
>>>>>>> b29307dc
      ]
    }
  ]
}<|MERGE_RESOLUTION|>--- conflicted
+++ resolved
@@ -73,15 +73,15 @@
       ]
     },
     {
-<<<<<<< HEAD
       "login": "yabinmeng",
       "name": "yabinmeng",
       "avatar_url": "https://avatars.githubusercontent.com/u/16789452?v=4",
       "profile": "https://github.com/yabinmeng",
       "contributions": [
         "bug",
-        "test"
-=======
+        "test" ]
+     },
+     {
       "login": "eolivelli",
       "name": "Enrico Olivelli",
       "avatar_url": "https://avatars.githubusercontent.com/u/9469110?v=4",
@@ -99,7 +99,6 @@
         "bug",
         "code",
         "review"
->>>>>>> b29307dc
       ]
     }
   ]
