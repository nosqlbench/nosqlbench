--- conflicted
+++ resolved
@@ -73,16 +73,20 @@
       ]
     },
     {
-<<<<<<< HEAD
       "login": "phact",
       "name": "Sebastián Estévez",
       "avatar_url": "https://avatars.githubusercontent.com/u/1313220?v=4",
       "profile": "https://github.com/phact",
       "contributions": [
         "bug",
-        "design"
-=======
-      "login": "yabinmeng",
+        "design",
+        "issues",
+        "community"
+      ]
+    },
+    {
+
+"login": "yabinmeng",
       "name": "yabinmeng",
       "avatar_url": "https://avatars.githubusercontent.com/u/16789452?v=4",
       "profile": "https://github.com/yabinmeng",
@@ -108,7 +112,6 @@
         "bug",
         "code",
         "review"
->>>>>>> a9b63ab4
       ]
     }
   ]
