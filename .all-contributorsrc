--- conflicted
+++ resolved
@@ -305,14 +305,15 @@
       ]
     },
     {
-<<<<<<< HEAD
       "login": "MMirelli",
       "name": "Massimiliano Mirelli",
       "avatar_url": "https://avatars.githubusercontent.com/u/22191891?v=4",
       "profile": "https://github.com/MMirelli",
       "contributions": [
         "platform"
-=======
+      ]
+    },
+    {
       "login": "derrickCos",
       "name": "Derrick Cosmas",
       "avatar_url": "https://avatars.githubusercontent.com/u/25781387?v=4",
@@ -320,7 +321,6 @@
       "contributions": [
         "code",
         "ideas"
->>>>>>> 09a97d91
       ]
     }
   ]
