<project xmlns="http://maven.apache.org/POM/4.0.0" xmlns:xsi="http://www.w3.org/2001/XMLSchema-instance"
         xsi:schemaLocation="http://maven.apache.org/POM/4.0.0 http://maven.apache.org/xsd/maven-4.0.0.xsd">
    <modelVersion>4.0.0</modelVersion>

    <parent>
        <artifactId>mvn-defaults</artifactId>
        <groupId>io.nosqlbench</groupId>
        <version>3.12.88-SNAPSHOT</version>
        <relativePath>../mvn-defaults</relativePath>
    </parent>

    <artifactId>virtdata-userlibs</artifactId>
    <packaging>jar</packaging>
    <name>virtdata-userlibs</name>
    <url>http://nosqlbench.io/</url>

    <dependencies>
        <dependency>
            <groupId>io.nosqlbench</groupId>
<<<<<<< HEAD
            <artifactId>virtdata-api</artifactId>
            <version>3.12.87-SNAPSHOT</version>
=======
            <artifactId>virtdata-realdata</artifactId>
            <version>3.12.88-SNAPSHOT</version>
>>>>>>> ace917cc
        </dependency>

        <dependency>
            <groupId>io.nosqlbench</groupId>
<<<<<<< HEAD
            <artifactId>virtdata-realdata</artifactId>
            <version>3.12.87-SNAPSHOT</version>
        </dependency>
        <dependency>
            <groupId>io.nosqlbench</groupId>
            <artifactId>virtdata-lib-realer</artifactId>
            <version>3.12.87-SNAPSHOT</version>
=======
            <artifactId>virtdata-lib-realer</artifactId>
            <version>3.12.88-SNAPSHOT</version>
        </dependency>
        <dependency>
            <groupId>io.nosqlbench</groupId>
            <artifactId>virtdata-api</artifactId>
            <version>3.12.88-SNAPSHOT</version>
>>>>>>> ace917cc
        </dependency>
        <dependency>
            <groupId>io.nosqlbench</groupId>
            <artifactId>virtdata-lib-random</artifactId>
            <version>3.12.88-SNAPSHOT</version>
        </dependency>
        <dependency>
            <groupId>io.nosqlbench</groupId>
<<<<<<< HEAD
            <artifactId>virtdata-lib-basics</artifactId>
            <version>3.12.87-SNAPSHOT</version>
=======
            <version>3.12.88-SNAPSHOT</version>
>>>>>>> ace917cc
        </dependency>
        <dependency>
            <groupId>io.nosqlbench</groupId>
<<<<<<< HEAD
            <artifactId>virtdata-lib-curves4</artifactId>
            <version>3.12.87-SNAPSHOT</version>
=======
            <version>3.12.88-SNAPSHOT</version>
>>>>>>> ace917cc
        </dependency>

        <!-- TODO: remove this after pivoting deps to core nb-api doc manifest -->
        <dependency>
            <groupId>io.nosqlbench</groupId>
            <artifactId>docsys</artifactId>
            <version>3.12.88-SNAPSHOT</version>
        </dependency>

        <dependency>
            <groupId>com.google.code.gson</groupId>
            <artifactId>gson</artifactId>
        </dependency>

        <dependency>
            <groupId>junit</groupId>
            <artifactId>junit</artifactId>
            <scope>test</scope>
        </dependency>
        <dependency>
            <groupId>org.assertj</groupId>
            <artifactId>assertj-core</artifactId>
            <scope>test</scope>
        </dependency>
    </dependencies>

    <build>
        <plugins>

            <plugin>
                <groupId>org.apache.maven.plugins</groupId>
                <artifactId>maven-failsafe-plugin</artifactId>
                <executions>
                    <execution>
                        <goals>
                            <goal>integration-test</goal>
                            <goal>verify</goal>
                        </goals>
                    </execution>
                </executions>
                <configuration>
                    <additionalClasspathElements>
                        <additionalClasspathElement>${project.basedir}/target/virtdata-userlibs-${project.version}.jar
                        </additionalClasspathElement>
                    </additionalClasspathElements>
                    <includes>
                        <include>**/*Integrated*Test*.java</include>
                    </includes>
                </configuration>
            </plugin>
        </plugins>

        <resources>
            <resource>
                <directory>src/main/resources</directory>
                <includes>
                    <include>META_INF/services/**</include>
                    <include>META-INF/functions</include>
                    <include>data/**</include>
                    <include>docs-for-virtdata/**</include>
                    <include>docs/**</include>
                </includes>
            </resource>
        </resources>
    </build>


    <profiles>
        <profile>
            <id>shade</id>
            <activation>
                <activeByDefault>false</activeByDefault>
            </activation>
            <build>
                <plugins>
                    <plugin>
                        <groupId>org.apache.maven.plugins</groupId>
                        <artifactId>maven-shade-plugin</artifactId>
                        <configuration>
                            <transformers combine.children="append">
                                <transformer
                                    implementation="org.apache.maven.plugins.shade.resource.ManifestResourceTransformer">
                                    <mainClass>io.nosqlbench.virtdata.userlibs.apps.VirtDataMainApp</mainClass>
                                </transformer>
                                <transformer
                                    implementation="org.apache.maven.plugins.shade.resource.ServicesResourceTransformer"/>
                            </transformers>
                            <minimizeJar>false</minimizeJar>
                            <finalName>${project.artifactId}</finalName>
                        </configuration>
                    </plugin>
                </plugins>
            </build>
        </profile>
    </profiles>


</project><|MERGE_RESOLUTION|>--- conflicted
+++ resolved
@@ -1,5 +1,4 @@
-<project xmlns="http://maven.apache.org/POM/4.0.0" xmlns:xsi="http://www.w3.org/2001/XMLSchema-instance"
-         xsi:schemaLocation="http://maven.apache.org/POM/4.0.0 http://maven.apache.org/xsd/maven-4.0.0.xsd">
+<project xmlns="http://maven.apache.org/POM/4.0.0" xmlns:xsi="http://www.w3.org/2001/XMLSchema-instance" xsi:schemaLocation="http://maven.apache.org/POM/4.0.0 http://maven.apache.org/xsd/maven-4.0.0.xsd">
     <modelVersion>4.0.0</modelVersion>
 
     <parent>
@@ -17,26 +16,12 @@
     <dependencies>
         <dependency>
             <groupId>io.nosqlbench</groupId>
-<<<<<<< HEAD
-            <artifactId>virtdata-api</artifactId>
-            <version>3.12.87-SNAPSHOT</version>
-=======
             <artifactId>virtdata-realdata</artifactId>
             <version>3.12.88-SNAPSHOT</version>
->>>>>>> ace917cc
         </dependency>
 
         <dependency>
             <groupId>io.nosqlbench</groupId>
-<<<<<<< HEAD
-            <artifactId>virtdata-realdata</artifactId>
-            <version>3.12.87-SNAPSHOT</version>
-        </dependency>
-        <dependency>
-            <groupId>io.nosqlbench</groupId>
-            <artifactId>virtdata-lib-realer</artifactId>
-            <version>3.12.87-SNAPSHOT</version>
-=======
             <artifactId>virtdata-lib-realer</artifactId>
             <version>3.12.88-SNAPSHOT</version>
         </dependency>
@@ -44,7 +29,6 @@
             <groupId>io.nosqlbench</groupId>
             <artifactId>virtdata-api</artifactId>
             <version>3.12.88-SNAPSHOT</version>
->>>>>>> ace917cc
         </dependency>
         <dependency>
             <groupId>io.nosqlbench</groupId>
@@ -53,21 +37,13 @@
         </dependency>
         <dependency>
             <groupId>io.nosqlbench</groupId>
-<<<<<<< HEAD
+            <version>3.12.88-SNAPSHOT</version>
             <artifactId>virtdata-lib-basics</artifactId>
-            <version>3.12.87-SNAPSHOT</version>
-=======
-            <version>3.12.88-SNAPSHOT</version>
->>>>>>> ace917cc
         </dependency>
         <dependency>
             <groupId>io.nosqlbench</groupId>
-<<<<<<< HEAD
+            <version>3.12.88-SNAPSHOT</version>
             <artifactId>virtdata-lib-curves4</artifactId>
-            <version>3.12.87-SNAPSHOT</version>
-=======
-            <version>3.12.88-SNAPSHOT</version>
->>>>>>> ace917cc
         </dependency>
 
         <!-- TODO: remove this after pivoting deps to core nb-api doc manifest -->
