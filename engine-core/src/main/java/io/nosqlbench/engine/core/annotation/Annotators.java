package io.nosqlbench.engine.core.annotation;

import com.google.gson.Gson;
import com.google.gson.GsonBuilder;
import io.nosqlbench.nb.annotations.Service;
import io.nosqlbench.nb.api.annotations.Annotation;
import io.nosqlbench.nb.api.annotations.Annotator;
<<<<<<< HEAD
import io.nosqlbench.nb.api.config.standard.NBConfigurable;
import io.nosqlbench.nb.api.config.standard.NBConfiguration;
import io.nosqlbench.nb.api.config.standard.NBMapConfigurable;
=======
>>>>>>> 366feda8
import io.nosqlbench.nb.api.config.standard.ConfigLoader;
import io.nosqlbench.nb.api.config.standard.NBConfigurable;
import io.nosqlbench.nb.api.config.standard.NBConfiguration;
import io.nosqlbench.nb.api.config.standard.NBMapConfigurable;
import org.apache.logging.log4j.LogManager;
import org.apache.logging.log4j.Logger;

import java.util.*;

/**
 * Singleton-scoped annotator interface for the local process.
 * This uses SPI to find the annotators and some config scaffolding
 * to make configuring them easier.
 * Any number of annotators is allowed of any supporting interface.
 * Each instance of a config is used to initialize a single annotator,
 * and annotations are distributed to each of them in turn.
 */
public class Annotators {
    private final static Logger logger = LogManager.getLogger("ANNOTATORS");
    private static final Gson gson = new GsonBuilder().setPrettyPrinting().create();

    private static List<Annotator> annotators;

    /**
     * Initialize the active annotators. This method must be called before any others.
     *
     * @param annotatorsConfig A (possibly empty) set of annotator configurations, in any form
     *                         supported by {@link ConfigLoader}
     */
    public synchronized static void init(String annotatorsConfig) {

        ConfigLoader loader = new ConfigLoader();
        annotators = new ArrayList<>();

        LinkedHashMap<String, ServiceLoader.Provider<Annotator>> providers = getProviders();

        List<Map> configs = loader.load(annotatorsConfig, Map.class);

        if (configs != null) {

            for (Map cmap : configs) {
                Object typeObj = cmap.remove("type");
                String typename = typeObj.toString();
                ServiceLoader.Provider<Annotator> annotatorProvider = providers.get(typename);

                if (annotatorProvider == null) {
                    throw new RuntimeException("Annotation provider with selector '" + typename + "' was not found.");
                }
                Annotator annotator = annotatorProvider.get();

                if (annotator instanceof NBMapConfigurable) {
                    NBMapConfigurable NBMapConfigurable = (NBMapConfigurable) annotator;
                    NBMapConfigurable.applyConfig(cmap);
                }

                if (annotator instanceof NBConfigurable) {
                    NBConfigurable nbConfigurable = (NBConfigurable) annotator;
                    NBConfiguration cfg = nbConfigurable.getConfigModel().apply(cmap);
                    nbConfigurable.applyConfig(cfg);
                }

<<<<<<< HEAD

=======
>>>>>>> 366feda8
                annotators.add(annotator);
            }

        }

        logger.debug("Initialized " + Annotators.annotators.size() + " annotators, since the configuration is empty.");

    }

    private static List<Annotator> getAnnotators() {
        if (annotators != null) {
            return annotators;
        }
        logger.debug("Annotations are bypassed as no annotators were configured.");
        return List.of();
    }

    private synchronized static LinkedHashMap<String, ServiceLoader.Provider<Annotator>> getProviders() {
        ServiceLoader<Annotator> loader = ServiceLoader.load(Annotator.class);

        LinkedHashMap<String, ServiceLoader.Provider<Annotator>> providers;
        providers = new LinkedHashMap<>();

        loader.stream().forEach(provider -> {
            Class<? extends Annotator> type = provider.type();
            if (!type.isAnnotationPresent(Service.class)) {
                throw new RuntimeException(
                        "Annotator services must be annotated with distinct selectors\n" +
                                "such as @Service(Annotator.class,selector=\"myimpl42\")"
                );
            }
            Service service = type.getAnnotation(Service.class);
            providers.put(service.selector(), provider);
        });

        return providers;
    }

    public static synchronized void recordAnnotation(Annotation annotation) {
        for (Annotator annotator : getAnnotators()) {
            try {
                logger.trace("calling annotator " + annotator.getClass().getAnnotation(Service.class).selector());
                annotator.recordAnnotation(annotation);
            } catch (Exception e) {
                logger.error(e);
            }
        }
    }

//    public static synchronized void recordAnnotation(
//            String sessionName,
//            long startEpochMillis,
//            long endEpochMillis,
//            Map<String, String> target,
//            Map<String, String> details) {
//        getAnnotators().forEach(a -> a.recordAnnotation(sessionName, startEpochMillis, endEpochMillis, target, details));
//    }

//    public static synchronized void recordAnnotation(
//            String sessionName,
//            Map<String, String> target,
//            Map<String, String> details) {
//        recordAnnotation(sessionName, 0L, 0L, target, details);
//    }

}<|MERGE_RESOLUTION|>--- conflicted
+++ resolved
@@ -5,12 +5,6 @@
 import io.nosqlbench.nb.annotations.Service;
 import io.nosqlbench.nb.api.annotations.Annotation;
 import io.nosqlbench.nb.api.annotations.Annotator;
-<<<<<<< HEAD
-import io.nosqlbench.nb.api.config.standard.NBConfigurable;
-import io.nosqlbench.nb.api.config.standard.NBConfiguration;
-import io.nosqlbench.nb.api.config.standard.NBMapConfigurable;
-=======
->>>>>>> 366feda8
 import io.nosqlbench.nb.api.config.standard.ConfigLoader;
 import io.nosqlbench.nb.api.config.standard.NBConfigurable;
 import io.nosqlbench.nb.api.config.standard.NBConfiguration;
@@ -72,10 +66,6 @@
                     nbConfigurable.applyConfig(cfg);
                 }
 
-<<<<<<< HEAD
-
-=======
->>>>>>> 366feda8
                 annotators.add(annotator);
             }
 
