--- conflicted
+++ resolved
@@ -79,65 +79,13 @@
     private long startTime;
 
     public SimRate(NBComponent parent, SimRateSpec spec) {
-<<<<<<< HEAD
-        this(parent, spec, "cycle");
-    }
-
-    public SimRate(NBComponent parent, SimRateSpec spec, String type) {
-        super(parent, NBLabels.forKV());
-=======
         super(parent, NBLabels.forKV().and("rateType",
             (spec instanceof CycleRateSpec? "cycle" : "stride")));
->>>>>>> 6ba25fdf
         this.spec = spec;
-        initMetrics(type);
+        initMetrics();
         startFiller();
     }
 
-<<<<<<< HEAD
-    private void initMetrics(String type) {
-        if (type.equalsIgnoreCase("cycle")) {
-            create().gauge(
-                "cycles_waittime",
-                () -> (double) getWaitTimeDuration().get(ChronoUnit.NANOS),
-                MetricCategory.Core,
-                "The cumulative scheduling delay which accrues when" +
-                    " an activity is not able to execute operations as fast as requested."
-            );
-            create().gauge(
-                "config_cyclerate",
-                () -> spec.opsPerSec,
-                MetricCategory.Config,
-                "The configured cycle rate in ops/s"
-            );
-            create().gauge(
-                "config_burstrate",
-                () -> spec.burstRatio,
-                MetricCategory.Config,
-                "the configured burst rate as a multiplier to the configured cycle rate. ex: 1.05 means 5% faster is allowed."
-            );
-        } else {
-            create().gauge(
-                "stride_waittime",
-                () -> (double) getWaitTimeDuration().get(ChronoUnit.NANOS),
-                MetricCategory.Core,
-                "The cumulative scheduling delay which accrues when" +
-                    " an activity is not able to execute operations as fast as requested."
-            );
-            create().gauge(
-                "config_striderate",
-                () -> spec.opsPerSec,
-                MetricCategory.Config,
-                "The configured stride rate in ops/s"
-            );
-            create().gauge(
-                "config_burstrate",
-                () -> spec.burstRatio,
-                MetricCategory.Config,
-                "the configured burst rate as a multiplier to the configured cycle rate. ex: 1.05 means 5% faster is allowed."
-            );
-        }
-=======
     private void initMetrics() {
         String rateType = getLabels().valueOf("rateType");
         create().gauge(
@@ -159,7 +107,6 @@
             MetricCategory.Config,
             "the configured burst rate as a multiplier to the configured cycle rate. ex: 1.05 means 5% faster is allowed."
         );
->>>>>>> 6ba25fdf
     }
 
     public long refill() {
