/*
 * Copyright (c) 2022 nosqlbench
 *
 * Licensed under the Apache License, Version 2.0 (the "License");
 * you may not use this file except in compliance with the License.
 * You may obtain a copy of the License at
 *
 *     http://www.apache.org/licenses/LICENSE-2.0
 *
 * Unless required by applicable law or agreed to in writing, software
 * distributed under the License is distributed on an "AS IS" BASIS,
 * WITHOUT WARRANTIES OR CONDITIONS OF ANY KIND, either express or implied.
 * See the License for the specific language governing permissions and
 * limitations under the License.
 */

package io.nosqlbench.engine.core;

import io.nosqlbench.api.engine.activityimpl.ActivityDef;
import io.nosqlbench.engine.api.activityapi.core.*;
import io.nosqlbench.engine.api.activityapi.input.Input;
import io.nosqlbench.engine.api.activityapi.input.InputDispenser;
import io.nosqlbench.engine.api.activityapi.output.OutputDispenser;
import io.nosqlbench.engine.api.activityimpl.CoreServices;
import io.nosqlbench.engine.api.activityimpl.SimpleActivity;
import io.nosqlbench.engine.api.activityimpl.action.CoreActionDispenser;
import io.nosqlbench.engine.api.activityimpl.input.AtomicInput;
import io.nosqlbench.engine.api.activityimpl.input.CoreInputDispenser;
import io.nosqlbench.engine.api.activityimpl.motor.CoreMotor;
import io.nosqlbench.engine.api.activityimpl.motor.CoreMotorDispenser;
import io.nosqlbench.engine.core.lifecycle.ExecutionResult;
import io.nosqlbench.engine.core.lifecycle.activity.ActivityExecutor;
import io.nosqlbench.engine.core.lifecycle.activity.ActivityTypeLoader;
import org.apache.logging.log4j.LogManager;
import org.apache.logging.log4j.Logger;
import org.junit.jupiter.api.Test;

import java.util.Optional;
import java.util.concurrent.ExecutionException;
import java.util.concurrent.ExecutorService;
import java.util.concurrent.Executors;
import java.util.concurrent.Future;

import static org.assertj.core.api.Assertions.assertThat;

public class ActivityExecutorTest {
    private static final Logger logger = LogManager.getLogger(ActivityExecutorTest.class);

    @Test
    public synchronized void testRestart() {
        ActivityDef ad = ActivityDef.parseActivityDef("driver=diag;alias=test;cycles=1000;op=initdelay:initdelay=5000;");
        Optional<ActivityType> activityType = new ActivityTypeLoader().load(ad);
        Activity a = new DelayedInitActivity(ad);
        InputDispenser idisp = new CoreInputDispenser(a);
        ActionDispenser adisp = new CoreActionDispenser(a);
        OutputDispenser tdisp = CoreServices.getOutputDispenser(a).orElse(null);
        MotorDispenser<?> mdisp = new CoreMotorDispenser(a, idisp, adisp, tdisp);
        a.setActionDispenserDelegate(adisp);
        a.setOutputDispenserDelegate(tdisp);
        a.setInputDispenserDelegate(idisp);
        a.setMotorDispenserDelegate(mdisp);
        ExecutorService executor = Executors.newCachedThreadPool();
        ActivityExecutor ae = new ActivityExecutor(a, "test-restart");
        Future<ExecutionResult> future = executor.submit(ae);
        try {
<<<<<<< HEAD
            System.out.println("ad.setThreads(1)");
            ad.setThreads(1);
            System.out.println("ae.startActivity()");
            ae.startActivity();
            System.out.println("ae.stopActivity()");
            ae.stopActivity();
            System.out.println("ae.startActivity()");
            ae.startActivity();
            System.out.println("ae.startActivity()");
            ae.startActivity();
            System.out.println("ExecutionResult executionResult = future.get();");
            ExecutionResult executionResult = future.get();
            System.out.println("System.out.print(executionResult);");
            System.out.print(executionResult);
=======
            ad.setThreads(1);
            ae.startActivity();
            ae.stopActivity();
            ae.startActivity();
            ae.startActivity();
            ExecutionResult executionResult = future.get();
>>>>>>> f8f7ca05
            Thread.sleep(500L);
        } catch (Exception e) {
            throw new RuntimeException(e);
        }
        System.out.print("ad.setThreads(1)");
        executor.shutdown();
        assertThat(idisp.getInput(10).getInputSegment(3)).isNull();

    }

    @Test
    public synchronized void testDelayedStartSanity() {
        ActivityDef ad = ActivityDef.parseActivityDef("driver=diag;alias=test;cycles=1000;initdelay=5000;");
        Optional<ActivityType> activityType = new ActivityTypeLoader().load(ad);
        Activity a = new DelayedInitActivity(ad);
        InputDispenser idisp = new CoreInputDispenser(a);
        ActionDispenser adisp = new CoreActionDispenser(a);
        OutputDispenser tdisp = CoreServices.getOutputDispenser(a).orElse(null);
        MotorDispenser<?> mdisp = new CoreMotorDispenser(a, idisp, adisp, tdisp);
        a.setActionDispenserDelegate(adisp);
        a.setOutputDispenserDelegate(tdisp);
        a.setInputDispenserDelegate(idisp);
        a.setMotorDispenserDelegate(mdisp);

        ActivityExecutor ae = new ActivityExecutor(a, "test-delayed-start");
        ExecutorService testExecutor = Executors.newCachedThreadPool();
        Future<ExecutionResult> future = testExecutor.submit(ae);

        try {
            ad.setThreads(1);
            ae.startActivity();
            ExecutionResult result = future.get();
        } catch (InterruptedException e) {
            throw new RuntimeException(e);
        } catch (ExecutionException e) {
            throw new RuntimeException(e);
        }
        testExecutor.shutdownNow();
        assertThat(idisp.getInput(10).getInputSegment(3)).isNull();

    }

    @Test
    public synchronized void testNewActivityExecutor() {
        ActivityDef ad = ActivityDef.parseActivityDef("driver=diag;alias=test;cycles=1000;");
        Optional<ActivityType> activityType = new ActivityTypeLoader().load(ad);
        Input longSupplier = new AtomicInput(ad);
        MotorDispenser<?> cmf = getActivityMotorFactory(
            ad, motorActionDelay(999), longSupplier
        );
        Activity a = new SimpleActivity(ad);
        InputDispenser idisp = new CoreInputDispenser(a);
        ActionDispenser adisp = new CoreActionDispenser(a);
        OutputDispenser tdisp = CoreServices.getOutputDispenser(a).orElse(null);
        MotorDispenser<?> mdisp = new CoreMotorDispenser(a, idisp, adisp, tdisp);
        a.setActionDispenserDelegate(adisp);
        a.setInputDispenserDelegate(idisp);
        a.setMotorDispenserDelegate(mdisp);

        ActivityExecutor ae = new ActivityExecutor(a, "test-new-executor");
        ad.setThreads(5);
        ae.startActivity();

        int[] speeds = new int[]{1, 2000, 5, 2000, 2, 2000};
        for (int offset = 0; offset < speeds.length; offset += 2) {
            int threadTarget = speeds[offset];
            int threadTime = speeds[offset + 1];
            logger.info("Setting thread level to " + threadTarget + " for " + threadTime + " seconds.");
            ad.setThreads(threadTarget);
            try {
                Thread.sleep(threadTime);
            } catch (InterruptedException ignored) {
            }
        }
        ad.setThreads(0);

    }

    private MotorDispenser<?> getActivityMotorFactory(final ActivityDef ad, Action lc, final Input ls) {
        MotorDispenser<?> cmf = new MotorDispenser<>() {
            @Override
            public Motor getMotor(ActivityDef activityDef, int slotId) {
                Activity activity = new SimpleActivity(activityDef);
                Motor<?> cm = new CoreMotor(activity, slotId, ls);
                cm.setAction(lc);
                return cm;
            }
        };
        return cmf;
    }

    private SyncAction motorActionDelay(final long delay) {
        SyncAction consumer = new SyncAction() {
            @Override
            public int runCycle(long cycle) {
                System.out.println("consuming " + cycle + ", delaying:" + delay);
                try {
                    Thread.sleep(delay);
                } catch (InterruptedException ignored) {
                }
                return 0;
            }
        };
        return consumer;
    }

    private static class DelayedInitActivity extends SimpleActivity {
        private static final Logger logger = LogManager.getLogger(DelayedInitActivity.class);

        public DelayedInitActivity(ActivityDef activityDef) {
            super(activityDef);
        }

        @Override
        public void initActivity() {
            Integer initdelay = activityDef.getParams().getOptionalInteger("initdelay").orElse(0);
            logger.info("delaying for " + initdelay);
            try {
                Thread.sleep(initdelay);
            } catch (InterruptedException ignored) {
            }
            logger.info("delayed for " + initdelay);
        }
    }
}<|MERGE_RESOLUTION|>--- conflicted
+++ resolved
@@ -63,29 +63,12 @@
         ActivityExecutor ae = new ActivityExecutor(a, "test-restart");
         Future<ExecutionResult> future = executor.submit(ae);
         try {
-<<<<<<< HEAD
-            System.out.println("ad.setThreads(1)");
-            ad.setThreads(1);
-            System.out.println("ae.startActivity()");
-            ae.startActivity();
-            System.out.println("ae.stopActivity()");
-            ae.stopActivity();
-            System.out.println("ae.startActivity()");
-            ae.startActivity();
-            System.out.println("ae.startActivity()");
-            ae.startActivity();
-            System.out.println("ExecutionResult executionResult = future.get();");
-            ExecutionResult executionResult = future.get();
-            System.out.println("System.out.print(executionResult);");
-            System.out.print(executionResult);
-=======
             ad.setThreads(1);
             ae.startActivity();
             ae.stopActivity();
             ae.startActivity();
             ae.startActivity();
             ExecutionResult executionResult = future.get();
->>>>>>> f8f7ca05
             Thread.sleep(500L);
         } catch (Exception e) {
             throw new RuntimeException(e);
