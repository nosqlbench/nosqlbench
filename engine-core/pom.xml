<!--
  ~ Copyright (c) 2022-2023 nosqlbench
  ~
  ~ Licensed under the Apache License, Version 2.0 (the "License");
  ~ you may not use this file except in compliance with the License.
  ~ You may obtain a copy of the License at
  ~
  ~     http://www.apache.org/licenses/LICENSE-2.0
  ~
  ~ Unless required by applicable law or agreed to in writing, software
  ~ distributed under the License is distributed on an "AS IS" BASIS,
  ~ WITHOUT WARRANTIES OR CONDITIONS OF ANY KIND, either express or implied.
  ~ See the License for the specific language governing permissions and
  ~ limitations under the License.
  -->

<project xmlns="http://maven.apache.org/POM/4.0.0" xmlns:xsi="http://www.w3.org/2001/XMLSchema-instance"
         xsi:schemaLocation="http://maven.apache.org/POM/4.0.0 http://maven.apache.org/xsd/maven-4.0.0.xsd">
    <modelVersion>4.0.0</modelVersion>


    <parent>
        <artifactId>mvn-defaults</artifactId>
        <groupId>io.nosqlbench</groupId>
        <version>${revision}</version>
        <relativePath>../mvn-defaults</relativePath>
    </parent>

    <artifactId>engine-core</artifactId>
    <packaging>jar</packaging>
    <name>${project.artifactId}</name>
    <description>
        Runtime artifact for nosqlbench;
        This module ties the core libraries, provided drivers, and API into a single executable jar
    </description>

    <dependencies>

        <dependency>
            <groupId>io.nosqlbench</groupId>
            <artifactId>engine-api</artifactId>
            <version>${revision}</version>
        </dependency>

        <dependency>
            <groupId>io.dropwizard.metrics</groupId>
            <artifactId>metrics-core</artifactId>
        </dependency>

        <dependency>
            <groupId>org.mpierce.metrics.reservoir</groupId>
            <artifactId>hdrhistogram-metrics-reservoir</artifactId>
            <type>jar</type>
        </dependency>

        <dependency>
            <groupId>io.dropwizard.metrics</groupId>
            <artifactId>metrics-graphite</artifactId>
        </dependency>

        <dependency>
            <groupId>org.apache.commons</groupId>
            <artifactId>commons-text</artifactId>
        </dependency>
        <dependency>
            <groupId>org.apache.commons</groupId>
            <artifactId>commons-lang3</artifactId>
        </dependency>

        <!-- graalvm -->
        <dependency>
            <groupId>org.graalvm.js</groupId>
            <artifactId>js</artifactId>
            <scope>runtime</scope>
        </dependency>
        <dependency>
            <groupId>org.graalvm.js</groupId>
            <artifactId>js-scriptengine</artifactId>
        </dependency>
        <dependency>
            <groupId>org.graalvm.tools</groupId>
            <artifactId>profiler</artifactId>
            <scope>runtime</scope>
        </dependency>
<<<<<<< HEAD
=======
        <!--        <dependency>-->
        <!--            <groupId>org.graalvm.tools</groupId>-->
        <!--            <artifactId>chromeinspector</artifactId>-->
        <!--            <scope>runtime</scope>-->
        <!--        </dependency>-->
        <!--        <dependency>-->
        <!--            <groupId>io.nosqlbench</groupId>-->
        <!--            <artifactId>engine-clients</artifactId>-->
        <!--          <version>4.17.32-SNAPSHOT</version>-->
        <!--            <scope>compile</scope>-->
        <!--        </dependency>-->

>>>>>>> 9c25ad93

        <!-- only compile scope -->

    </dependencies>

    <build>
        <resources>
            <resource>
                <directory>src/main/resources</directory>
                <filtering>true</filtering>
            </resource>
        </resources>
        <plugins>
            <plugin>
                <groupId>org.jacoco</groupId>
                <artifactId>jacoco-maven-plugin</artifactId>
                <version>0.8.8</version>
                <executions>
                    <execution>
                        <id>prepare-agent</id>
                        <goals>
                            <goal>prepare-agent</goal>
                        </goals>
                    </execution>
                    <execution>
                        <id>report</id>
                        <phase>test</phase>
                        <goals>
                            <goal>report</goal>
                        </goals>
                    </execution>
                    <execution>
                        <id>jacoco-check</id>
                        <phase>verify</phase>
                        <goals>
                            <goal>check</goal>
                        </goals>
                        <configuration>
                            <rules>
                                <rule>
                                    <element>BUNDLE</element>
                                    <limits>
                                        <limit>
                                            <counter>INSTRUCTION</counter>
                                            <value>COVEREDRATIO</value>
                                            <minimum>0.00</minimum>
                                            <maximum>1.00</maximum>
                                        </limit>
                                    </limits>
                                </rule>
                            </rules>
                        </configuration>
                    </execution>
                </executions>
            </plugin>
        </plugins>
    </build>
</project><|MERGE_RESOLUTION|>--- conflicted
+++ resolved
@@ -82,21 +82,6 @@
             <artifactId>profiler</artifactId>
             <scope>runtime</scope>
         </dependency>
-<<<<<<< HEAD
-=======
-        <!--        <dependency>-->
-        <!--            <groupId>org.graalvm.tools</groupId>-->
-        <!--            <artifactId>chromeinspector</artifactId>-->
-        <!--            <scope>runtime</scope>-->
-        <!--        </dependency>-->
-        <!--        <dependency>-->
-        <!--            <groupId>io.nosqlbench</groupId>-->
-        <!--            <artifactId>engine-clients</artifactId>-->
-        <!--          <version>4.17.32-SNAPSHOT</version>-->
-        <!--            <scope>compile</scope>-->
-        <!--        </dependency>-->
-
->>>>>>> 9c25ad93
 
         <!-- only compile scope -->
 
