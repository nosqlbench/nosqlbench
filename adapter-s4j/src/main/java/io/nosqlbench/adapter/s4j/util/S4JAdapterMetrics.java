--- conflicted
+++ resolved
@@ -18,21 +18,12 @@
 
 import com.codahale.metrics.Histogram;
 import com.codahale.metrics.Timer;
-<<<<<<< HEAD
-import io.nosqlbench.api.config.NBLabeledElement;
-import io.nosqlbench.api.config.NBLabels;
-=======
 import io.nosqlbench.adapter.s4j.dispensers.S4JBaseOpDispenser;
->>>>>>> 97cd593b
 import io.nosqlbench.api.engine.metrics.ActivityMetrics;
 import org.apache.logging.log4j.LogManager;
 import org.apache.logging.log4j.Logger;
 
-<<<<<<< HEAD
-public class S4JAdapterMetrics implements NBLabeledElement {
-=======
 public class S4JAdapterMetrics  {
->>>>>>> 97cd593b
 
     private static final Logger logger = LogManager.getLogger("S4JAdapterMetrics");
 
@@ -42,17 +33,8 @@
     private Timer bindTimer;
     private Timer executeTimer;
 
-<<<<<<< HEAD
-    public S4JAdapterMetrics(String defaultMetricsPrefix) {
-        this.defaultAdapterMetricsPrefix = defaultMetricsPrefix;
-    }
-
-    public String getName() {
-        return "S4JAdapterMetrics";
-=======
     public S4JAdapterMetrics(final S4JBaseOpDispenser s4jBaseOpDispenser) {
         this.s4jBaseOpDispenser = s4jBaseOpDispenser;
->>>>>>> 97cd593b
     }
 
     public void initS4JAdapterInstrumentation() {
