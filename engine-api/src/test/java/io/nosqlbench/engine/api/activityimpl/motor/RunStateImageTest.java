/*
 * Copyright (c) 2022-2023 nosqlbench
 *
 * Licensed under the Apache License, Version 2.0 (the "License");
 * you may not use this file except in compliance with the License.
 * You may obtain a copy of the License at
 *
 *     http://www.apache.org/licenses/LICENSE-2.0
 *
 * Unless required by applicable law or agreed to in writing, software
 * distributed under the License is distributed on an "AS IS" BASIS,
 * WITHOUT WARRANTIES OR CONDITIONS OF ANY KIND, either express or implied.
 * See the License for the specific language governing permissions and
 * limitations under the License.
 */

package io.nosqlbench.engine.api.activityimpl.motor;

import io.nosqlbench.engine.api.activityapi.core.RunState;
import org.junit.jupiter.api.Test;

import static org.assertj.core.api.Assertions.assertThat;

public class RunStateImageTest {

    @Test
    public void testMaxStateImage() {
        int[] counts = new int[RunState.values().length];
        counts[RunState.Running.ordinal()]=3;
        counts[RunState.Starting.ordinal()]=2;
        RunStateImage image = new RunStateImage(counts, false);
        assertThat(image.is(RunState.Running)).isTrue();
        assertThat(image.is(RunState.Starting)).isTrue();
        assertThat(image.isTimeout()).isFalse();
        assertThat(image.is(RunState.Errored)).isFalse();
<<<<<<< HEAD
        assertThat(image.isNonOther(RunState.Starting, RunState.Running)).isTrue();
=======
        assertThat(image.isNoneOther(RunState.Starting, RunState.Running)).isTrue();
>>>>>>> 1b82ad94
        RunState maxState = image.getMaxState();
        assertThat(maxState).isEqualTo(RunState.values()[RunState.Running.ordinal()]);
        RunState minState = image.getMinState();
        assertThat(minState).isEqualTo(RunState.values()[RunState.Starting.ordinal()]);
    }

}<|MERGE_RESOLUTION|>--- conflicted
+++ resolved
@@ -33,11 +33,7 @@
         assertThat(image.is(RunState.Starting)).isTrue();
         assertThat(image.isTimeout()).isFalse();
         assertThat(image.is(RunState.Errored)).isFalse();
-<<<<<<< HEAD
-        assertThat(image.isNonOther(RunState.Starting, RunState.Running)).isTrue();
-=======
         assertThat(image.isNoneOther(RunState.Starting, RunState.Running)).isTrue();
->>>>>>> 1b82ad94
         RunState maxState = image.getMaxState();
         assertThat(maxState).isEqualTo(RunState.values()[RunState.Running.ordinal()]);
         RunState minState = image.getMinState();
