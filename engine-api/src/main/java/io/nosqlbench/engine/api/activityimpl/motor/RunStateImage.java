/*
 * Copyright (c) 2022-2023 nosqlbench
 *
 * Licensed under the Apache License, Version 2.0 (the "License");
 * you may not use this file except in compliance with the License.
 * You may obtain a copy of the License at
 *
 *     http://www.apache.org/licenses/LICENSE-2.0
 *
 * Unless required by applicable law or agreed to in writing, software
 * distributed under the License is distributed on an "AS IS" BASIS,
 * WITHOUT WARRANTIES OR CONDITIONS OF ANY KIND, either express or implied.
 * See the License for the specific language governing permissions and
 * limitations under the License.
 */

package io.nosqlbench.engine.api.activityimpl.motor;

import io.nosqlbench.engine.api.activityapi.core.RunState;
import org.apache.logging.log4j.LogManager;
import org.apache.logging.log4j.Logger;

import java.util.Arrays;

/**
 * A value type which encodes the atomic state of a RunState tally.
 */
public class RunStateImage {
    private final static Logger logger = LogManager.getLogger("TALLY");

    private final int[] counts = new int[RunState.values().length];
    private final boolean timedout;

    public RunStateImage(int[] counts, boolean timedout) {
        System.arraycopy(counts, 0, this.counts, 0, counts.length);
        this.timedout = timedout;
    }

    public boolean isTimeout() {
        return this.timedout;
    }

    public boolean is(RunState runState) {
        return counts[runState.ordinal()] > 0;
    }

    public boolean isOnly(RunState runState) {
        for (int i = 0; i < counts.length; i++) {
            if (counts[i] > 0 && i != runState.ordinal()) {
                return false;
            }
        }
        return true;
    }

<<<<<<< HEAD
    public boolean isNonOther(RunState... runStates) {
=======
    public boolean isNoneOther(RunState... runStates) {
>>>>>>> 1b82ad94
        int[] scan = Arrays.copyOf(counts, counts.length);
        for (RunState runState : runStates) {
            scan[runState.ordinal()]=0;
        }
        for (int i : scan) {
            if (i>0) {
                return false;
            }
        }
        return true;
    }

    public RunState getMinState() {
        for (int ord = 0; ord < counts.length - 1; ord++) {
            if (counts[ord] > 0) {
                return RunState.values()[ord];
            }
        }
        throw new RuntimeException("There were zero states, so min state is undefined");
    }

    public RunState getMaxState() {
        for (int ord = counts.length - 1; ord >= 0; ord--) {
            if (counts[ord] > 0) {
                return RunState.values()[ord];
            }
        }
        throw new RuntimeException("There were zero states, so max state is undefined");
    }

    public String toString() {
        StringBuilder sb = new StringBuilder();
        for (RunState runState : RunState.values()) {
            sb.append(runState.getCode()).append(":").append(counts[runState.ordinal()]).append(" ");
        }
        return sb.toString();
    }

}<|MERGE_RESOLUTION|>--- conflicted
+++ resolved
@@ -53,11 +53,7 @@
         return true;
     }
 
-<<<<<<< HEAD
-    public boolean isNonOther(RunState... runStates) {
-=======
     public boolean isNoneOther(RunState... runStates) {
->>>>>>> 1b82ad94
         int[] scan = Arrays.copyOf(counts, counts.length);
         for (RunState runState : runStates) {
             scan[runState.ordinal()]=0;
