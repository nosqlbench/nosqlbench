--- conflicted
+++ resolved
@@ -59,15 +59,12 @@
         if (null == exceptionTimerMetrics)
             this.exceptionTimerMetrics = new ExceptionTimerMetrics(this.parentLabels, ActivityDef.parseActivityDef(""));
         return this.exceptionTimerMetrics;
-<<<<<<< HEAD
-=======
     }
 
     public synchronized ExceptionExpectedResultVerificationMetrics getExceptionExpectedResultVerificationMetrics() {
         if (null == exceptionExpectedResultVerificationMetrics)
             this.exceptionExpectedResultVerificationMetrics = new ExceptionExpectedResultVerificationMetrics(this.parentLabels);
         return this.exceptionExpectedResultVerificationMetrics;
->>>>>>> 97cd593b
     }
 
     public interface Aware {
