/*
 *
 *    Copyright 2016 jshook
 *    Licensed under the Apache License, Version 2.0 (the "License");
 *    you may not use this file except in compliance with the License.
 *    You may obtain a copy of the License at
 *
 *        http://www.apache.org/licenses/LICENSE-2.0
 *
 *    Unless required by applicable law or agreed to in writing, software
 *    distributed under the License is distributed on an "AS IS" BASIS,
 *    WITHOUT WARRANTIES OR CONDITIONS OF ANY KIND, either express or implied.
 *    See the License for the specific language governing permissions and
 *    limitations under the License.
 * /
 */

package io.nosqlbench.engine.api.templating;

import io.nosqlbench.engine.api.activityimpl.ActivityDef;
import org.apache.commons.text.StrLookup;
import org.apache.commons.text.StringSubstitutor;
import org.apache.logging.log4j.LogManager;
import org.apache.logging.log4j.Logger;

import java.util.*;
import java.util.function.Function;

public class StrInterpolator implements Function<String, String> {
    private final static Logger logger = LogManager.getLogger(StrInterpolator.class);

    private final MultiMap multimap = new MultiMap();
    private final StringSubstitutor substitutor =
        new StringSubstitutor(multimap, "<<", ">>", '\\')
            .setEnableSubstitutionInVariables(true)
            .setEnableUndefinedVariableException(true)
            .setDisableSubstitutionInValues(true);

    private final StringSubstitutor substitutor2 =
        new StringSubstitutor(multimap, "TEMPLATE(", ")", '\\')
            .setEnableSubstitutionInVariables(true)
            .setEnableUndefinedVariableException(true)
            .setDisableSubstitutionInValues(true);

    public StrInterpolator(ActivityDef... activityDefs) {
        Arrays.stream(activityDefs)
            .map(ad -> ad.getParams().getStringStringMap())
            .forEach(multimap::add);
    }

    public StrInterpolator(Map<String, ?> basicMap) {
        multimap.add(basicMap);
    }

    // for testing
    protected StrInterpolator(List<Map<String, String>> maps) {
        maps.forEach(multimap::add);
    }

    @Override
    public String apply(String raw) {
        String after = substitutor.replace(substitutor2.replace(raw));
        while (!after.equals(raw)) {
            raw = after;
            after = substitutor.replace(substitutor2.replace(raw));
        }
        return after;
    }

    public Map<String,String> checkpointAccesses() {
        return multimap.checkpointAccesses();
    }

    public LinkedHashMap<String, String> getTemplateDetails(String input) {
        LinkedHashMap<String, String> details = new LinkedHashMap<>();

        return details;
    }

    public static class MultiMap extends StrLookup<String> {

        private final List<Map<String, ?>> maps = new ArrayList<>();
        private final String warnPrefix = "UNSET";
        private final Map<String,String> accesses = new LinkedHashMap<>();
        private final Map<String,String> extractedDefaults = new LinkedHashMap<>();

        public void add(Map<String, ?> addedMap) {
            maps.add(addedMap);
        }

        @Override
        public String lookup(String key) {
            String value = null;

            String[] parts = key.split("[:,]", 2);
            if (parts.length == 2) {
                key = parts[0];
                value = parts[1];
                if (!extractedDefaults.containsKey(key)) {
                    extractedDefaults.put(key,value);
                }
            }

            for (Map<String, ?> map : maps) {
                Object val = map.get(key);
                if (val != null) {
                    value = val.toString();
                    break;
                }
            }
            value = (value==null? extractedDefaults.get(key) : value);

            value = (value != null) ? value : warnPrefix + ":" + key;

<<<<<<< HEAD
            accesses.put(key,value);
//            if (accesses.containsKey(key) && !accesses.get(key).equals(value)) {
//                logger.warn("A templated variable '" + key + "' was found with multiple default values.");
=======
//            if (accesses.containsKey(key) && !accesses.get(key).equals(value)) {
//                throw new OpConfigError("A templated variable '" + key + "' was found with multiple default values: '" + accesses.get(key) + ", and " + value +". This is not allowed." +
//                    " Template variables must resolve to a single value.");
>>>>>>> 366feda8
//            }

            accesses.put(key,value);
            logger.debug("Template parameter '" + key + "' applied as '" + value + "'");
            return value;

        }

        public Map<String,String> checkpointAccesses() {
            LinkedHashMap<String,String> accesses = new LinkedHashMap<>(this.accesses);
<<<<<<< HEAD
            logger.info("removed template params after applying:" + accesses);
=======
            logger.debug("removed template params after applying:" + accesses);
>>>>>>> 366feda8
            this.accesses.clear();
            return accesses;

        }
    }


}<|MERGE_RESOLUTION|>--- conflicted
+++ resolved
@@ -112,15 +112,9 @@
 
             value = (value != null) ? value : warnPrefix + ":" + key;
 
-<<<<<<< HEAD
-            accesses.put(key,value);
-//            if (accesses.containsKey(key) && !accesses.get(key).equals(value)) {
-//                logger.warn("A templated variable '" + key + "' was found with multiple default values.");
-=======
 //            if (accesses.containsKey(key) && !accesses.get(key).equals(value)) {
 //                throw new OpConfigError("A templated variable '" + key + "' was found with multiple default values: '" + accesses.get(key) + ", and " + value +". This is not allowed." +
 //                    " Template variables must resolve to a single value.");
->>>>>>> 366feda8
 //            }
 
             accesses.put(key,value);
@@ -131,11 +125,7 @@
 
         public Map<String,String> checkpointAccesses() {
             LinkedHashMap<String,String> accesses = new LinkedHashMap<>(this.accesses);
-<<<<<<< HEAD
-            logger.info("removed template params after applying:" + accesses);
-=======
             logger.debug("removed template params after applying:" + accesses);
->>>>>>> 366feda8
             this.accesses.clear();
             return accesses;
 
