/*
 * Copyright (c) 2022-2023 nosqlbench
 *
 * Licensed under the Apache License, Version 2.0 (the "License");
 * you may not use this file except in compliance with the License.
 * You may obtain a copy of the License at
 *
 *     http://www.apache.org/licenses/LICENSE-2.0
 *
 * Unless required by applicable law or agreed to in writing, software
 * distributed under the License is distributed on an "AS IS" BASIS,
 * WITHOUT WARRANTIES OR CONDITIONS OF ANY KIND, either express or implied.
 * See the License for the specific language governing permissions and
 * limitations under the License.
 */

package io.nosqlbench.engine.api.activityimpl;

import com.codahale.metrics.Timer;
import io.nosqlbench.api.config.NBLabeledElement;
import io.nosqlbench.api.config.NBLabels;
<<<<<<< HEAD
import io.nosqlbench.api.config.params.ParamsParser;
=======
>>>>>>> 97cd593b
import io.nosqlbench.api.config.standard.NBConfiguration;
import io.nosqlbench.api.engine.activityimpl.ActivityDef;
import io.nosqlbench.api.engine.metrics.ActivityMetrics;
import io.nosqlbench.api.errors.BasicError;
import io.nosqlbench.api.errors.OpConfigError;
import io.nosqlbench.engine.api.activityapi.core.*;
import io.nosqlbench.engine.api.activityapi.core.progress.ActivityMetricProgressMeter;
import io.nosqlbench.engine.api.activityapi.core.progress.ProgressCapable;
import io.nosqlbench.engine.api.activityapi.core.progress.ProgressMeterDisplay;
import io.nosqlbench.engine.api.activityapi.cyclelog.filters.IntPredicateDispenser;
import io.nosqlbench.engine.api.activityapi.errorhandling.ErrorMetrics;
import io.nosqlbench.engine.api.activityapi.errorhandling.modular.NBErrorHandler;
import io.nosqlbench.engine.api.activityapi.input.InputDispenser;
import io.nosqlbench.engine.api.activityapi.output.OutputDispenser;
import io.nosqlbench.engine.api.activityapi.planning.OpSequence;
import io.nosqlbench.engine.api.activityapi.planning.SequencePlanner;
import io.nosqlbench.engine.api.activityapi.planning.SequencerType;
import io.nosqlbench.engine.api.activityapi.ratelimits.RateLimiter;
import io.nosqlbench.engine.api.activityapi.ratelimits.RateLimiters;
import io.nosqlbench.engine.api.activityapi.ratelimits.RateSpec;
import io.nosqlbench.engine.api.activityconfig.OpsLoader;
import io.nosqlbench.engine.api.activityconfig.yaml.OpTemplate;
import io.nosqlbench.engine.api.activityconfig.yaml.OpTemplateFormat;
import io.nosqlbench.engine.api.activityconfig.yaml.OpsDocList;
import io.nosqlbench.engine.api.activityimpl.motor.RunStateTally;
import io.nosqlbench.engine.api.activityimpl.uniform.DriverAdapter;
import io.nosqlbench.engine.api.activityimpl.uniform.DryRunOpDispenserWrapper;
import io.nosqlbench.engine.api.activityimpl.uniform.decorators.SyntheticOpTemplateProvider;
import io.nosqlbench.engine.api.activityimpl.uniform.flowtypes.Op;
import io.nosqlbench.engine.api.templating.CommandTemplate;
import io.nosqlbench.engine.api.templating.ParsedOp;
import org.apache.logging.log4j.LogManager;
import org.apache.logging.log4j.Logger;

import java.io.InputStream;
import java.io.PrintWriter;
import java.lang.reflect.AnnotatedType;
import java.nio.charset.StandardCharsets;
import java.util.*;
import java.util.function.Function;
import java.util.function.Supplier;
import java.util.stream.Collectors;

/**
 * A default implementation of an Activity, suitable for building upon.
 */
public class SimpleActivity implements Activity {
    private static final Logger logger = LogManager.getLogger("ACTIVITY");
    private final NBLabeledElement parentLabels;

    protected ActivityDef activityDef;
    private final List<AutoCloseable> closeables = new ArrayList<>();
    private MotorDispenser motorDispenser;
    private InputDispenser inputDispenser;
    private ActionDispenser actionDispenser;
    private OutputDispenser markerDispenser;
    private IntPredicateDispenser resultFilterDispenser;
    private RunState runState = RunState.Uninitialized;
    private RateLimiter strideLimiter;
    private RateLimiter cycleLimiter;
    private ActivityController activityController;
    private ActivityInstrumentation activityInstrumentation;
    private PrintWriter console;
    private long startedAtMillis;
    private int nameEnumerator;
    private ErrorMetrics errorMetrics;
    private NBErrorHandler errorHandler;
    private ActivityMetricProgressMeter progressMeter;
    private String workloadSource = "unspecified";
    private final RunStateTally tally = new RunStateTally();
    private final NBLabels labels;

    public SimpleActivity(ActivityDef activityDef, NBLabeledElement parentLabels) {
        labels = parentLabels.getLabels().and("activity",activityDef.getAlias());
        this.activityDef = activityDef;
        this.parentLabels = parentLabels;
        if (activityDef.getAlias().equals(ActivityDef.DEFAULT_ALIAS)) {
            Optional<String> workloadOpt = activityDef.getParams().getOptionalString(
                "workload",
                "yaml"
            );
            if (workloadOpt.isPresent()) {
                activityDef.getParams().set("alias", workloadOpt.get());
            } else {
                activityDef.getParams().set("alias",
                    activityDef.getActivityType().toUpperCase(Locale.ROOT)
                        + nameEnumerator);
                nameEnumerator++;
            }
        }
    }

    public SimpleActivity(String activityDefString, NBLabeledElement parentLabels) {
        this(ActivityDef.parseActivityDef(activityDefString),parentLabels);
    }

    @Override
    public synchronized void initActivity() {
        initOrUpdateRateLimiters(this.activityDef);
    }

    public synchronized NBErrorHandler getErrorHandler() {
        if (null == this.errorHandler) {
            errorHandler = new NBErrorHandler(
                () -> activityDef.getParams().getOptionalString("errors").orElse("stop"),
                () -> getExceptionMetrics());
        }
        return errorHandler;
    }

    @Override
    public synchronized RunState getRunState() {
        return runState;
    }

    @Override
    public synchronized void setRunState(RunState runState) {
        this.runState = runState;
        if (RunState.Running == runState) {
            this.startedAtMillis = System.currentTimeMillis();
        }
    }

    @Override
    public long getStartedAtMillis() {
        return startedAtMillis;
    }

    @Override
    public final MotorDispenser getMotorDispenserDelegate() {
        return motorDispenser;
    }

    @Override
    public final void setMotorDispenserDelegate(MotorDispenser motorDispenser) {
        this.motorDispenser = motorDispenser;
    }

    @Override
    public final InputDispenser getInputDispenserDelegate() {
        return inputDispenser;
    }

    @Override
    public final void setInputDispenserDelegate(InputDispenser inputDispenser) {
        this.inputDispenser = inputDispenser;
    }

    @Override
    public final ActionDispenser getActionDispenserDelegate() {
        return actionDispenser;
    }

    @Override
    public final void setActionDispenserDelegate(ActionDispenser actionDispenser) {
        this.actionDispenser = actionDispenser;
    }

    @Override
    public IntPredicateDispenser getResultFilterDispenserDelegate() {
        return resultFilterDispenser;
    }

    @Override
    public void setResultFilterDispenserDelegate(IntPredicateDispenser resultFilterDispenser) {
        this.resultFilterDispenser = resultFilterDispenser;
    }

    @Override
    public OutputDispenser getMarkerDispenserDelegate() {
        return this.markerDispenser;
    }

    @Override
    public void setOutputDispenserDelegate(OutputDispenser outputDispenser) {
        this.markerDispenser = outputDispenser;
    }

    @Override
    public ActivityDef getActivityDef() {
        return activityDef;
    }

    public String toString() {
        return getAlias() + ':' + this.runState + ':' + this.tally;
    }

    @Override
    public int compareTo(Activity o) {
        return getAlias().compareTo(o.getAlias());
    }

    @Override
    public ActivityController getActivityController() {
        return activityController;
    }

    @Override
    public void setActivityController(ActivityController activityController) {
        this.activityController = activityController;

    }

    @Override
    public void registerAutoCloseable(AutoCloseable closeable) {
        this.closeables.add(closeable);
    }

    @Override
    public void closeAutoCloseables() {
        for (AutoCloseable closeable : closeables) {
            logger.debug(() -> "CLOSING " + closeable.getClass().getCanonicalName() + ": " + closeable);
            try {
                closeable.close();
            } catch (Exception e) {
                throw new RuntimeException("Error closing " + closeable + ": " + e, e);
            }
        }
        closeables.clear();
    }

    @Override
    public RateLimiter getCycleLimiter() {
        return this.cycleLimiter;
    }

    @Override
    public synchronized void setCycleLimiter(RateLimiter rateLimiter) {
        this.cycleLimiter = rateLimiter;
    }

    @Override
    public synchronized RateLimiter getCycleRateLimiter(Supplier<? extends RateLimiter> s) {
        if (null == this.cycleLimiter) {
            cycleLimiter = s.get();
        }
        return cycleLimiter;
    }

    @Override
    public synchronized RateLimiter getStrideLimiter() {
        return this.strideLimiter;
    }

    @Override
    public synchronized void setStrideLimiter(RateLimiter rateLimiter) {
        this.strideLimiter = rateLimiter;
    }

    @Override
    public synchronized RateLimiter getStrideRateLimiter(Supplier<? extends RateLimiter> s) {
        if (null == this.strideLimiter) {
            strideLimiter = s.get();
        }
        return strideLimiter;
    }

    @Override
    public Timer getResultTimer() {
        return ActivityMetrics.timer(this, "result", getParams().getOptionalInteger("hdr_digits").orElse(4));
<<<<<<< HEAD
=======
    }

    @Override
    public void setPhaseLimiter(RateLimiter rateLimiter) {
        this.phaseLimiter = rateLimiter;
    }

    @Override
    public synchronized RateLimiter getPhaseRateLimiter(Supplier<? extends RateLimiter> supplier) {
        if (null == this.phaseLimiter) {
            phaseLimiter = supplier.get();
        }
        return phaseLimiter;
>>>>>>> 97cd593b
    }

    @Override
    public synchronized ActivityInstrumentation getInstrumentation() {
        if (null == this.activityInstrumentation) {
            activityInstrumentation = new CoreActivityInstrumentation(this);
        }
        return activityInstrumentation;
    }

    @Override
    public synchronized PrintWriter getConsoleOut() {
        if (null == console) {
            this.console = new PrintWriter(System.out, false, StandardCharsets.UTF_8);
        }
        return this.console;
    }

    @Override
    public synchronized InputStream getConsoleIn() {
        return System.in;
    }

    @Override
    public void setConsoleOut(PrintWriter writer) {
        this.console = writer;
    }

    @Override
    public synchronized ErrorMetrics getExceptionMetrics() {
        if (null == this.errorMetrics) {
            errorMetrics = new ErrorMetrics(this);
        }
        return errorMetrics;
    }

    @Override
    public synchronized void onActivityDefUpdate(ActivityDef activityDef) {
        initOrUpdateRateLimiters(activityDef);
    }

    public synchronized void initOrUpdateRateLimiters(ActivityDef activityDef) {

        activityDef.getParams().getOptionalNamedParameter("striderate")
            .map(RateSpec::new)
            .ifPresent(spec -> strideLimiter = RateLimiters.createOrUpdate(this, "strides", strideLimiter, spec));

        activityDef.getParams().getOptionalNamedParameter("cyclerate", "targetrate", "rate")
            .map(RateSpec::new).ifPresent(
                spec -> cycleLimiter = RateLimiters.createOrUpdate(this, "cycles", cycleLimiter, spec));
<<<<<<< HEAD
=======

        activityDef.getParams().getOptionalNamedParameter("phaserate")
            .map(RateSpec::new)
            .ifPresent(spec -> phaseLimiter = RateLimiters.createOrUpdate(this, "phases", phaseLimiter, spec));
>>>>>>> 97cd593b

    }

    /**
     * Modify the provided ActivityDef with defaults for stride and cycles, if they haven't been provided, based on the
     * length of the sequence as determined by the provided ratios. Also, modify the ActivityDef with reasonable
     * defaults when requested.
     *
     * @param seq - The {@link OpSequence} to derive the defaults from
     */
    public synchronized void setDefaultsFromOpSequence(OpSequence<?> seq) {
        Optional<String> strideOpt = getParams().getOptionalString("stride");
        if (strideOpt.isEmpty()) {
            String stride = String.valueOf(seq.getSequence().length);
            logger.info(() -> "defaulting stride to " + stride + " (the sequence length)");
//            getParams().set("stride", stride);
            getParams().setSilently("stride", stride);
        }

        Optional<String> cyclesOpt = getParams().getOptionalString("cycles");
        if (cyclesOpt.isEmpty()) {
            String cycles = getParams().getOptionalString("stride").orElseThrow();
            logger.info(() -> "defaulting cycles to " + cycles + " (the stride length)");
//            getParams().set("cycles", getParams().getOptionalString("stride").orElseThrow());
            getParams().setSilently("cycles", getParams().getOptionalString("stride").orElseThrow());
        } else {
            if (0 == activityDef.getCycleCount()) {
                throw new RuntimeException(
                    "You specified cycles, but the range specified means zero cycles: " + getParams().get("cycles")
                );
            }
            long stride = getParams().getOptionalLong("stride").orElseThrow();
            long cycles = this.activityDef.getCycleCount();
            if (cycles < stride) {
                throw new RuntimeException(
                    "The specified cycles (" + cycles + ") are less than the stride (" + stride + "). This means there aren't enough cycles to cause a stride to be executed." +
                        " If this was intended, then set stride low enough to allow it."
                );
            }
        }

        long cycleCount = this.activityDef.getCycleCount();
        long stride = this.activityDef.getParams().getOptionalLong("stride").orElseThrow();

        if (0 < stride && 0 != cycleCount % stride) {
            logger.warn(() -> "The stride does not evenly divide cycles. Only full strides will be executed," +
                "leaving some cycles unused. (stride=" + stride + ", cycles=" + cycleCount + ')');
        }

        Optional<String> threadSpec = activityDef.getParams().getOptionalString("threads");
        if (threadSpec.isPresent()) {
            String spec = threadSpec.get();
            int processors = Runtime.getRuntime().availableProcessors();
            if ("auto".equalsIgnoreCase(spec)) {
                int threads = processors * 10;
                if (threads > activityDef.getCycleCount()) {
                    threads = (int) activityDef.getCycleCount();
                    logger.info("setting threads to {} (auto) [10xCORES, cycle count limited]", threads);
                } else {
                    logger.info("setting threads to {} (auto) [10xCORES]", threads);
                }
//                activityDef.setThreads(threads);
                activityDef.getParams().setSilently("threads", threads);
            } else if (spec.toLowerCase().matches("\\d+x")) {
                String multiplier = spec.substring(0, spec.length() - 1);
                int threads = processors * Integer.parseInt(multiplier);
                logger.info(() -> "setting threads to " + threads + " (" + multiplier + "x)");
//                activityDef.setThreads(threads);
                activityDef.getParams().setSilently("threads", threads);
            } else if (spec.toLowerCase().matches("\\d+")) {
                logger.info(() -> "setting threads to " + spec + " (direct)");
//                activityDef.setThreads(Integer.parseInt(spec));
                activityDef.getParams().setSilently("threads", Integer.parseInt(spec));
            }

            if (activityDef.getThreads() > activityDef.getCycleCount()) {
                logger.warn(() -> "threads=" + activityDef.getThreads() + " and cycles=" + activityDef.getCycleSummary()
                    + ", you should have more cycles than threads.");
            }

        } else if (1000 < cycleCount) {
            logger.warn(() -> "For testing at scale, it is highly recommended that you " +
                "set threads to a value higher than the default of 1." +
                " hint: you can use threads=auto for reasonable default, or" +
                " consult the topic on threads with `help threads` for" +
                " more information.");
        }

        if (0 < this.activityDef.getCycleCount() && 0 == seq.getOps().size()) {
            throw new BasicError("You have configured a zero-length sequence and non-zero cycles. Tt is not possible to continue with this activity.");
        }
    }

    /**
     * Given a function that can create an op of type <O> from a CommandTemplate, generate
     * an indexed sequence of ready to call operations.
     *
     * This method works almost exactly like the ,
     * except that it uses the {@link CommandTemplate} semantics, which are more general and allow
     * for map-based specification of operations with bindings in each field.
     *
     * It is recommended to use the CommandTemplate form
     * than the
     *
     * @param <O>
     * @param opinit
     * @param strict
     * @return
     */
    protected <O extends Op> OpSequence<OpDispenser<? extends O>> createOpSequenceFromCommands(
        Function<CommandTemplate, OpDispenser<O>> opinit,
        boolean strict
    ) {
        Function<OpTemplate, CommandTemplate> f = CommandTemplate::new;
        Function<OpTemplate, OpDispenser<? extends O>> opTemplateOFunction = f.andThen(opinit);

        return createOpSequence(opTemplateOFunction, strict, Optional.empty());
    }

    protected <O extends Op> OpSequence<OpDispenser<? extends O>> createOpSourceFromParsedOps(
        Map<String, DriverAdapter> adapterCache,
        Map<String, OpMapper<Op>> mapperCache,
        List<DriverAdapter> adapters,
        List<ParsedOp> pops
    ) {
        try {

            List<Long> ratios = new ArrayList<>(pops.size());

            for (int i = 0; i < pops.size(); i++) {
                ParsedOp pop = pops.get(i);
                long ratio = pop.takeStaticConfigOr("ratio", 1);
                ratios.add(ratio);
            }

            SequencerType sequencerType = getParams()
                .getOptionalString("seq")
                .map(SequencerType::valueOf)
                .orElse(SequencerType.bucket);
            SequencePlanner<OpDispenser<? extends O>> planner = new SequencePlanner<>(sequencerType);

            int dryrunCount = 0;
            for (int i = 0; i < pops.size(); i++) {
                long ratio = ratios.get(i);
                ParsedOp pop = pops.get(i);
                if (0 == ratio) {
                    logger.info(() -> "skipped mapping op '" + pop.getName() + '\'');
                    continue;
                }
                String dryrunSpec = pop.takeStaticConfigOr("dryrun", "none");
                boolean dryrun = "op".equalsIgnoreCase(dryrunSpec);

                DriverAdapter adapter = adapters.get(i);
                OpMapper opMapper = adapter.getOpMapper();
                OpDispenser<? extends Op> dispenser = opMapper.apply(pop);

                if (dryrun) {
                    dispenser = new DryRunOpDispenserWrapper(adapter, pop, dispenser);
                    dryrunCount++;
                }

//                if (strict) {
//                    optemplate.assertConsumed();
//                }
                planner.addOp((OpDispenser<? extends O>) dispenser, ratio);
            }
            if (0 < dryrunCount) {
                logger.warn("initialized {} op templates for dry run only. These ops will be synthesized for each cycle, but will not be executed.", dryrunCount);
            }


            return planner.resolve();

        } catch (Exception e) {
            throw new OpConfigError(e.getMessage(), workloadSource, e);
        }


    }


    protected <O extends Op> OpSequence<OpDispenser<? extends O>> createOpSourceFromCommands(
        Function<ParsedOp, OpDispenser<? extends O>> opinit,
        NBConfiguration cfg,
        List<Function<Map<String, Object>, Map<String, Object>>> parsers,
        boolean strict
    ) {
        Function<OpTemplate, ParsedOp> f = t -> new ParsedOp(t, cfg, parsers, this);
        Function<OpTemplate, OpDispenser<? extends O>> opTemplateOFunction = f.andThen(opinit);

        return createOpSequence(opTemplateOFunction, strict, Optional.empty());
    }

    protected List<ParsedOp> loadParsedOps(NBConfiguration cfg, Optional<DriverAdapter> defaultAdapter) {
        List<ParsedOp> parsedOps = loadOpTemplates(defaultAdapter).stream().map(
            ot -> new ParsedOp(ot, cfg, List.of(), this)
        ).toList();
        return parsedOps;
    }

    protected List<OpTemplate> loadOpTemplates(Optional<DriverAdapter> defaultDriverAdapter) {

        String tagfilter = activityDef.getParams().getOptionalString("tags").orElse("");

        OpsDocList opsDocList = loadStmtsDocList();

        List<OpTemplate> unfilteredOps = opsDocList.getOps();
        List<OpTemplate> filteredOps = opsDocList.getOps(tagfilter);

        if (0 == filteredOps.size()) {
            // There were no ops, and it *wasn't* because they were all filtered out.
            // In this case, let's try to synthesize the ops as long as at least a default driver was provided
            // But if there were no ops, and there was no default driver provided, we can't continue
            // There were no ops, and it was because they were all filtered out
            if (0 < unfilteredOps.size()) {
                throw new BasicError("There were no active op templates with tag filter '"
                    + tagfilter + "', since all " + unfilteredOps.size() + " were filtered out.");
            }
            if (defaultDriverAdapter.isPresent() && defaultDriverAdapter.get() instanceof SyntheticOpTemplateProvider sotp) {
                filteredOps = sotp.getSyntheticOpTemplates(opsDocList, this.activityDef.getParams());
                Objects.requireNonNull(filteredOps);
                if (0 == filteredOps.size()) {
                    throw new BasicError("Attempted to create synthetic ops from driver '" + defaultDriverAdapter.get().getAdapterName() + '\'' +
                        " but no ops were created. You must provide either a workload or an op parameter. Activities require op templates.");
                }
            } else {
                throw new BasicError("""
                    No op templates were provided. You must provide one of these activity parameters:
                    1) workload=some.yaml
                    2) op='inline template'
                    3) driver=stdout (or any other drive that can synthesize ops)""");
            }
            if (0 == filteredOps.size()) {
                throw new BasicError("There were no active op templates with tag filter '" + tagfilter + '\'');
            }
        }

        if (0 == filteredOps.size()) {
            throw new OpConfigError("No op templates found. You must provide either workload=... or op=..., or use " +
                "a default driver (driver=___). This includes " +
                ServiceLoader.load(DriverAdapter.class).stream()
                    .filter(p -> {
                        AnnotatedType[] annotatedInterfaces = p.type().getAnnotatedInterfaces();
                        for (AnnotatedType ai : annotatedInterfaces) {
                            if (ai.getType().equals(SyntheticOpTemplateProvider.class)) {
                                return true;
                            }
                        }
                        return false;
                    })
                    .map(d -> d.get().getAdapterName())
                    .collect(Collectors.joining(",")));
        }

        return filteredOps;
    }

    /**
     * Given a function that can create an op of type <O> from an OpTemplate, generate
     * an indexed sequence of ready to call operations.
     *
     * This method uses the following conventions to derive the sequence:
     *
     * <OL>
     * <LI>If an 'op', 'stmt', or 'statement' parameter is provided, then it's value is
     * taken as the only provided statement.</LI>
     * <LI>If a 'yaml, or 'workload' parameter is provided, then the statements in that file
     * are taken with their ratios </LI>
     * <LI>Any provided tags filter is used to select only the op templates which have matching
     * tags. If no tags are provided, then all the found op templates are included.</LI>
     * <LI>The ratios and the 'seq' parameter are used to build a sequence of the ready operations,
     * where the sequence length is the sum of the ratios.</LI>
     * </OL>
     *
     * @param <O>            A holder for an executable operation for the native driver used by this activity.
     * @param opinit         A function to map an OpTemplate to the executable operation form required by
     *                       the native driver for this activity.
     * @param defaultAdapter
     * @return The sequence of operations as determined by filtering and ratios
     */
    @Deprecated(forRemoval = true)
    protected <O> OpSequence<OpDispenser<? extends O>> createOpSequence(Function<OpTemplate, OpDispenser<? extends O>> opinit, boolean strict, Optional<DriverAdapter> defaultAdapter) {

        var stmts = loadOpTemplates(defaultAdapter);

        List<Long> ratios = new ArrayList<>(stmts.size());

        for (int i = 0; i < stmts.size(); i++) {
            OpTemplate opTemplate = stmts.get(i);
            long ratio = opTemplate.removeParamOrDefault("ratio", 1);
            ratios.add(ratio);
        }

        SequencerType sequencerType = getParams()
            .getOptionalString("seq")
            .map(SequencerType::valueOf)
            .orElse(SequencerType.bucket);
        SequencePlanner<OpDispenser<? extends O>> planner = new SequencePlanner<>(sequencerType);

        try {
            for (int i = 0; i < stmts.size(); i++) {
                long ratio = ratios.get(i);
                OpTemplate optemplate = stmts.get(i);
                OpDispenser<? extends O> driverSpecificReadyOp = opinit.apply(optemplate);
                if (strict) {
                    optemplate.assertConsumed();
                }
                planner.addOp(driverSpecificReadyOp, ratio);
            }
        } catch (Exception e) {
            throw new OpConfigError(e.getMessage(), workloadSource, e);
        }

        return planner.resolve();
    }

    protected OpsDocList loadStmtsDocList() {

        try {
            Optional<String> stmt = activityDef.getParams().getOptionalString("op", "stmt", "statement");
            Optional<String> op_yaml_loc = activityDef.getParams().getOptionalString("yaml", "workload");
            if (stmt.isPresent()) {
                String op = stmt.get();
                workloadSource = "commandline:" + stmt.get();
<<<<<<< HEAD
                if (op.startsWith("{")||op.startsWith("[")) {
                    return OpsLoader.loadString(stmt.get(), OpTemplateFormat.json, activityDef.getParams(), null);
                } else {
                    return OpsLoader.loadString(stmt.get(), OpTemplateFormat.inline, activityDef.getParams(), null);
                }
=======
                return OpsLoader.loadString(stmt.get(), OpTemplateFormat.inline, activityDef.getParams(), null);
>>>>>>> 97cd593b
            }
            if (op_yaml_loc.isPresent()) {
                workloadSource = "yaml:" + op_yaml_loc.get();
                return OpsLoader.loadPath(op_yaml_loc.get(), activityDef.getParams(), "activities");
            }

            return OpsDocList.none();

        } catch (Exception e) {
            throw new OpConfigError("Error loading op templates: " + e, workloadSource, e);
        }

    }

    @Override
    public synchronized ProgressMeterDisplay getProgressMeter() {
        if (null == this.progressMeter) {
            this.progressMeter = new ActivityMetricProgressMeter(this);
        }
        return this.progressMeter;
    }

    /**
     * Activities with retryable operations (when specified with the retry error handler for some
     * types of error), should allow the user to specify how many retries are allowed before
     * giving up on the operation.
     *
     * @return The number of allowable retries
     */
    @Override
    public int getMaxTries() {
        return this.activityDef.getParams().getOptionalInteger("maxtries").orElse(10);
    }

    @Override
    public RunStateTally getRunStateTally() {
        return tally;
    }

    @Override
    public NBLabels getLabels() {
        return this.labels;
    }
}<|MERGE_RESOLUTION|>--- conflicted
+++ resolved
@@ -19,10 +19,6 @@
 import com.codahale.metrics.Timer;
 import io.nosqlbench.api.config.NBLabeledElement;
 import io.nosqlbench.api.config.NBLabels;
-<<<<<<< HEAD
-import io.nosqlbench.api.config.params.ParamsParser;
-=======
->>>>>>> 97cd593b
 import io.nosqlbench.api.config.standard.NBConfiguration;
 import io.nosqlbench.api.engine.activityimpl.ActivityDef;
 import io.nosqlbench.api.engine.metrics.ActivityMetrics;
@@ -283,22 +279,6 @@
     @Override
     public Timer getResultTimer() {
         return ActivityMetrics.timer(this, "result", getParams().getOptionalInteger("hdr_digits").orElse(4));
-<<<<<<< HEAD
-=======
-    }
-
-    @Override
-    public void setPhaseLimiter(RateLimiter rateLimiter) {
-        this.phaseLimiter = rateLimiter;
-    }
-
-    @Override
-    public synchronized RateLimiter getPhaseRateLimiter(Supplier<? extends RateLimiter> supplier) {
-        if (null == this.phaseLimiter) {
-            phaseLimiter = supplier.get();
-        }
-        return phaseLimiter;
->>>>>>> 97cd593b
     }
 
     @Override
@@ -349,14 +329,6 @@
         activityDef.getParams().getOptionalNamedParameter("cyclerate", "targetrate", "rate")
             .map(RateSpec::new).ifPresent(
                 spec -> cycleLimiter = RateLimiters.createOrUpdate(this, "cycles", cycleLimiter, spec));
-<<<<<<< HEAD
-=======
-
-        activityDef.getParams().getOptionalNamedParameter("phaserate")
-            .map(RateSpec::new)
-            .ifPresent(spec -> phaseLimiter = RateLimiters.createOrUpdate(this, "phases", phaseLimiter, spec));
->>>>>>> 97cd593b
-
     }
 
     /**
@@ -680,15 +652,11 @@
             if (stmt.isPresent()) {
                 String op = stmt.get();
                 workloadSource = "commandline:" + stmt.get();
-<<<<<<< HEAD
                 if (op.startsWith("{")||op.startsWith("[")) {
                     return OpsLoader.loadString(stmt.get(), OpTemplateFormat.json, activityDef.getParams(), null);
                 } else {
                     return OpsLoader.loadString(stmt.get(), OpTemplateFormat.inline, activityDef.getParams(), null);
                 }
-=======
-                return OpsLoader.loadString(stmt.get(), OpTemplateFormat.inline, activityDef.getParams(), null);
->>>>>>> 97cd593b
             }
             if (op_yaml_loc.isPresent()) {
                 workloadSource = "yaml:" + op_yaml_loc.get();
