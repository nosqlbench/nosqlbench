/*
 * Copyright (c) 2022 nosqlbench
 *
 * Licensed under the Apache License, Version 2.0 (the "License");
 * you may not use this file except in compliance with the License.
 * You may obtain a copy of the License at
 *
 *     http://www.apache.org/licenses/LICENSE-2.0
 *
 * Unless required by applicable law or agreed to in writing, software
 * distributed under the License is distributed on an "AS IS" BASIS,
 * WITHOUT WARRANTIES OR CONDITIONS OF ANY KIND, either express or implied.
 * See the License for the specific language governing permissions and
 * limitations under the License.
 */

package io.nosqlbench.engine.api.templating;

import io.nosqlbench.engine.api.templating.binders.ArrayBinder;
import io.nosqlbench.engine.api.templating.binders.ListBinder;
import io.nosqlbench.engine.api.templating.binders.OrderedMapBinder;
import io.nosqlbench.nb.api.config.fieldreaders.DynamicFieldReader;
import io.nosqlbench.nb.api.config.fieldreaders.StaticFieldReader;
import io.nosqlbench.nb.api.config.standard.NBConfigError;
import io.nosqlbench.nb.api.config.standard.NBTypeConverter;
import io.nosqlbench.nb.api.errors.BasicError;
import io.nosqlbench.nb.api.errors.OpConfigError;
import io.nosqlbench.virtdata.core.bindings.DataMapper;
import io.nosqlbench.virtdata.core.bindings.VirtData;
import io.nosqlbench.virtdata.core.templates.BindPoint;
import io.nosqlbench.virtdata.core.templates.CapturePoint;
import io.nosqlbench.virtdata.core.templates.ParsedTemplate;
import io.nosqlbench.virtdata.core.templates.StringBindings;
import org.apache.logging.log4j.LogManager;
import org.apache.logging.log4j.Logger;

import java.util.*;
import java.util.function.Function;
import java.util.function.LongFunction;

/**
 * A parsed map template, which allows construction of extracted or projected functions related
 * to dynamic value templates.
 *
 * The provided map is interpreted as a map of string to object templates using these rules:
 * <OL>
 * <LI>If the value is a String and contains no binding points, it is interpreted as a literal</LI>
 * <LI>If the value is a String and contains only a binding point with no leading nor trailing text, it is interpreted as an object binding</LI>
 * <LI>If the value is a String and contains a binding point with any leading or trailing text, it is interpreted as a String template binding</LI>
 * <LI>If the value is a map, list, or set, then each element is interpreted as above</LI>
 * </OL>
 */
public class ParsedTemplateMap implements LongFunction<Map<String, ?>>, StaticFieldReader, DynamicFieldReader {

    private final static Logger logger = LogManager.getLogger(ParsedTemplateMap.class);

    /**
     * The fields which are statically assigned
     **/
    private final Map<String, Object> statics = new LinkedHashMap<>();

    /**
     * The fields which are dynamic, and must be realized via functions.
     * This map contains keys which identify the field names, and values, which may be null or undefined.
     */
    private final Map<String, LongFunction<?>> dynamics = new LinkedHashMap<>();

    /**
     * The names of payload values in the result of the operation which should be saved.
     * The keys in this map represent the name of the value as it would be found in the native
     * representation of a result. If the values are defined, then each one represents the name
     * that the found value should be saved as instead of the original name.
     */
    private final List<List<CapturePoint>> captures = new ArrayList<>();
    private final int mapsize;

    /**
     * A prototype of the fully generated map, to be used as the starting point
     * when rendering the full map with dynamic values.
     */
    private final LinkedHashMap<String, Object> protomap = new LinkedHashMap<>();
    private final List<Map<String, Object>> cfgsources;
    private Map<String, Object> specmap;
    private Map<String, String> bindings;

    public ParsedTemplateMap(Map<String, Object> map, Map<String, String> bindings, List<Map<String, Object>> cfgsources) {
        this.cfgsources = cfgsources;
        applyTemplateFields(map, bindings);
        mapsize = statics.size() + dynamics.size();
    }

    // For now, we only allow bind points to reference bindings, not other op template
    // fields. This seems like the saner and less confusing approach, so implementing
    // op field references should be left until it is requested if at all
    private void applyTemplateFields(Map<String, Object> map, Map<String, String> bindings) {
        this.specmap = map;
        this.bindings = bindings;
        map.forEach((k, v) -> {
            if (v instanceof CharSequence) {
                ParsedTemplate pt = ParsedTemplate.of(((CharSequence) v).toString(), bindings);
                this.captures.add(pt.getCaptures());
                switch (pt.getType()) {
                    case literal:
                        statics.put(k, ((CharSequence) v).toString());
                        protomap.put(k, ((CharSequence) v).toString());
                        break;
                    case bindref:
                        String spec = pt.asBinding().orElseThrow().getBindspec();
                        if (spec == null) {
                            throw new OpConfigError("Empty binding spec for '" + k + "'");
                        }
                        Optional<DataMapper<Object>> mapper = VirtData.getOptionalMapper(spec);
                        dynamics.put(k, mapper.orElseThrow());
                        protomap.put(k, null);
                        break;
                    case concat:
                        StringBindings sb = new StringBindings(pt);
                        dynamics.put(k, sb);
                        protomap.put(k, null);
                        break;
                }
            } else if (v instanceof Map) {
                ((Map) v).keySet().forEach(smk -> {
                    if (!CharSequence.class.isAssignableFrom(smk.getClass())) {
                        throw new OpConfigError("Only string keys are allowed in submaps.");
                    }
                });
                Map<String, Object> submap = (Map<String, Object>) v;
                ParsedTemplateMap subtpl = new ParsedTemplateMap(submap, bindings, cfgsources);
                if (subtpl.isStatic()) {
                    statics.put(k, submap);
                    protomap.put(k, submap);
                } else {
                    dynamics.put(k, subtpl);
                    protomap.put(k, null);
                }
            } else if (v instanceof List) {
                List<Object> sublist = (List<Object>) v;
                ParsedTemplateList subtpl = new ParsedTemplateList(sublist, bindings, cfgsources);
                if (subtpl.isStatic()) {
                    statics.put(k, sublist);
                    protomap.put(k, sublist);
                } else {
                    dynamics.put(k,subtpl);
                    protomap.put(k,null);
                }
            } else {
                // Eventually, nested and mixed static dynamic structure could be supported, but
                // it would be complex to implement and also not that efficient, so let's just copy
                // structure for now
                statics.put(k, v);
                protomap.put(k, v);
            }
        });

    }

    /**
     * @return true if any field of this template map is dynamic
     */
    public boolean isDynamic() {
        return (dynamics.size() > 0);
    }

    public boolean isStatic() {
        return (dynamics.size() == 0);
    }

    public Map<String, Object> getStaticPrototype() {
        return statics;
    }

    public Map<String, LongFunction<?>> getDynamicPrototype() {
        return dynamics;
    }

    @Override
    public Map<String, Object> apply(long value) {
        LinkedHashMap<String, Object> map = new LinkedHashMap<>(protomap);
        dynamics.forEach((k, v) -> map.put(k, v.apply(value)));
        return map;
    }

    @Override
    public boolean isDynamic(String field) {
        return dynamics.containsKey(field);
    }


    /**
     * @param field The field name to look for in the static field map.
     * @return true if and only if the named field is present in the static field map.
     */
    public boolean isStatic(String field) {
        return statics.containsKey(field);
    }

    public boolean isStatic(String field, Class<?> type) {
        return statics.containsKey(field) && type.isAssignableFrom(field.getClass());
    }

    /**
     * @param fields Names of fields to look for in the static field map.
     * @return true if and only if all provided field names are present in the static field map.
     */
    @Override
    public boolean isDefined(String... fields) {
        for (String field : fields) {
            if (!statics.containsKey(field)) {
                return false;
            }
        }
        return true;
    }

    /**
     * Get the static value for the provided name, cast to the required type.
     *
     * @param field    Name of the field to get
     * @param classOfT The type of the field to return. If actual type is not compatible to a cast to this type, then a
     *                 casting error will be thrown.
     * @param <T>      The parameter type of the return type, used at compile time only to qualify asserted return type
     * @return A value of type T, or null
     */
    @Override
    public <T> T getStaticValue(String field, Class<T> classOfT) {
        return (T) statics.get(field);
    }

    public <T> T takeStaticValue(String field, Class<T> classOfT) {
        if (statics.containsKey(field)) {
            protomap.remove(field);
            return (T) statics.remove(field);
        }
        return null;
    }

    /**
     * Get the static value for the provided name, cast to the required type, where the type is inferred
     * from the calling context.
     *
     * @param field Name of the field to get
     * @param <T>   The parameter type of the return type. used at compile time only to quality return type.
     * @return A value of type T, or null
     */
    @SuppressWarnings("unchecked")
    @Override
    public <T> T getStaticValue(String field) {
        return (T) statics.get(field);
    }

    /**
     * Get the named static field value, or return the provided default, but throw an exception if
     * the named field is dynamic.
     *
     * @param name         The name of the field value to return.
     * @param defaultValue A value to return if the named value is not present in static nor dynamic fields.
     * @param <T>          The type of the field to return.
     * @return The value
     * @throws RuntimeException if the field name is only present in the dynamic fields.
     */
    @SuppressWarnings("unchecked")
    @Override
    public <T> T getStaticValueOr(String name, T defaultValue) {
        if (statics.containsKey(name)) {
            return (T) statics.get(name);
        } else if (dynamics.containsKey(name)) {
            throw new BasicError("static field '" + name + "' was defined dynamically. This may be supportable if the driver developer" +
                "updates the op mapper to support this field as a dynamic field, but it is not yet supported.");
        } else {
            return defaultValue;
        }
    }

    /**
     * Get the specified parameter by the user using the defined field which is closest to the op
     * template. This is the standard way of getting parameter values which can be specified at the
     * op template, op param, or activity level.
     *
     * @param name         The name of the configuration param
     * @param defaultValue the default value to return if the value is not defined anywhere in
     *                     (op fields, op params, activity params)
     * @param <T>          The type of the value to return
     * @return A configuration value
     * @throws NBConfigError if the named field is defined dynamically,
     *                       as in this case, it is presumed that the parameter is not supported unless it is defined statically.
     */
    public <T> T getStaticConfigOr(String name, T defaultValue) {
        if (statics.containsKey(name)) {
            return NBTypeConverter.convertOr(statics.get(name), defaultValue);
        }
        for (Map<String, Object> cfgsource : cfgsources) {
            if (cfgsource.containsKey(name)) {
                return NBTypeConverter.convertOr(cfgsource.get(name), defaultValue);
            }
        }
        if (dynamics.containsKey(name)) {
            throw new OpConfigError("static config field '" + name + "' was defined dynamically. This may be supportable if the driver developer" +
                "updates the op mapper to support this field as a dynamic field, but it is not yet supported.");
        } else {
            return defaultValue;
        }
    }

    public String getStaticConfig(String name, Class<String> clazz) {
        if (statics.containsKey(name)) {
            return NBTypeConverter.convert(statics.get(name),clazz);
        }
        for (Map<String, Object> cfgsource : cfgsources) {
            if (cfgsource.containsKey(name)) {
                return NBTypeConverter.convert(cfgsource.get(name),clazz);
            }
        }
        if (dynamics.containsKey(name)) {
            throw new OpConfigError("static config field '" + name + "' was defined dynamically. This may be supportable if the driver developer" +
                "updates the op mapper to support this field as a dynamic field, but it is not yet supported.");
        }
        throw new OpConfigError("static config field '" + name + "' was requested, but it does not exist");
    }

    public <T> T takeStaticConfigOr(String name, T defaultValue) {
        if (statics.containsKey(name)) {
            Object value = statics.remove(name);
            protomap.remove(name);
            return NBTypeConverter.convertOr(value, defaultValue);
        }
        for (Map<String, Object> cfgsource : cfgsources) {
            if (cfgsource.containsKey(name)) {
                return NBTypeConverter.convertOr(cfgsource.get(name), defaultValue);
            }
        }
        if (dynamics.containsKey(name)) {
            throw new OpConfigError("static config field '" + name + "' was defined dynamically. This may be supportable if the driver developer" +
                "updates the op mapper to support this field as a dynamic field, but it is not yet supported.");
        } else {
            return defaultValue;
        }
    }


    public <T> Optional<T> getOptionalStaticConfig(String name, Class<T> type) {
        if (statics.containsKey(name)) {
            return Optional.of(NBTypeConverter.convert(statics.get(name), type));
        }
        for (Map<String, Object> cfgsource : cfgsources) {
            if (cfgsource.containsKey(name)) {
                return Optional.of(NBTypeConverter.convert(cfgsource.get(name), type));
            }
        }
        if (dynamics.containsKey("name")) {
            throw new OpConfigError("static config field '" + name + "' was defined dynamically. This may be supportable if the driver developer" +
                "updates the op mapper to support this field as a dynamic field, but it is not yet supported.");
        } else {
            return Optional.empty();
        }
    }


    /**
     * Works exactly like {@link #getStaticConfigOr(String, Object)}, except that dynamic values
     * at the op field level will be generated on a per-input basis. This is a shortcut method for
     * allowing configuration values to be accessed dynamically where it makes sense.
     */
    public <T> T getConfigOr(String name, T defaultValue, long input) {
        if (statics.containsKey(name)) {
            return NBTypeConverter.convertOr(statics.get(name), defaultValue);
        } else if (dynamics.containsKey(name)) {
            return NBTypeConverter.convertOr(dynamics.get(name).apply(input), defaultValue);
        }
        for (Map<String, Object> cfgsource : cfgsources) {
            if (cfgsource.containsKey(name)) {
                return NBTypeConverter.convertOr(cfgsource.get(name), defaultValue);
            }
        }
        return defaultValue;

    }


    /**
     * Return an optional value for the named field. This is an {@link Optional} form of {@link #getStaticValue}.
     *
     * @param field    Name of the field to get
     * @param classOfT The type of field to return. If the actual type is not compatible to a cast to this type,
     *                 then a casting error will be thrown.
     * @param <T>      The parameter type of the return
     * @return An optional value, empty unless the named value is defined in the static field map.
     */
    @Override
    public <T> Optional<T> getOptionalStaticValue(String field, Class<T> classOfT) {
        return Optional.ofNullable(getStaticValue(field, classOfT));
    }

    /**
     * Get the named field value for a given long input. This uses parameter type inference -- The casting
     * to the return type will be based on the type of any assignment or casting on the caller's side.
     * Thus, if the actual type is not compatable to a cast to the needed return type, a casting error will
     * be thrown.
     *
     * @param field The name of the field to get.
     * @param input The seed value, or cycle value for which to generate the value.
     * @param <T>   The parameter type of the returned value. Inferred from usage context.
     * @return The value.
     */
    @SuppressWarnings("unchecked")
    @Override
    public <T> T get(String field, long input) {
        if (statics.containsKey(field)) {
            return (T) statics.get(field);
        }
        if (dynamics.containsKey(field)) {
            return (T) dynamics.get(field).apply(input);
        }
        return null;
    }

    /**
     * @return a set of names which are defined, whether in static fields or dynamic fields
     */
    public Set<String> getDefinedNames() {
        HashSet<String> nameSet = new HashSet<>(statics.keySet());
        nameSet.addAll(dynamics.keySet());
        return nameSet;
    }

    /**
     * Get the op field as a {@link LongFunction} of String. This is a convenience form for
     * {@link #getAsRequiredFunction(String, Class)}
     *
     * @param name The field name which must be defined as static or dynamic
     * @return A function which can provide the named field value
     */
    public LongFunction<? extends String> getAsRequiredFunction(String name) {
        return getAsRequiredFunction(name, String.class);
    }

    public <V extends Enum<V>> Optional<LongFunction<V>> getAsOptionalEnumFunction(String name, Class<V> type) {
        Optional<LongFunction<String>> nameFunc = this.getAsOptionalFunction(name, String.class);
        return nameFunc.map((f) -> (l) -> Enum.valueOf(type, f.apply(l)));
    }

    /**
     * Get the op field as a {@link LongFunction}, using statics, then dynamics, then config sources.
     *
     * @param name The field name which must be defined as static or dynamic
     * @param type The value type which the field must be assignable to
     * @return A function which can provide a value for the given name and type
     */
    @SuppressWarnings("unchecked")
    public <V> Optional<LongFunction<V>> getAsOptionalFunction(String name, Class<? extends V> type) {
        if (isStatic(name)) {
            V value = getStaticValue(name);
            if (type.isAssignableFrom(value.getClass())) {
                return Optional.of((cycle) -> value);
            } else if (NBTypeConverter.canConvert(value, type)) {
                V converted = NBTypeConverter.convert(value, type);
                return Optional.of((cycle) -> converted);
            } else {
                throw new OpConfigError(
                    "function for '" + name + "' yielded a " + value.getClass().getCanonicalName()
                        + " type, which is not assignable to a '" + type.getCanonicalName() + "'"
                );
            }
        } else if (isDynamic(name)) {
            Object testValue = dynamics.get(name).apply(0L);
            if (type.isAssignableFrom(testValue.getClass())) {
                return Optional.of((LongFunction<V>) dynamics.get(name));
            } else if (NBTypeConverter.canConvert(testValue, type)) {
                return Optional.of(l -> NBTypeConverter.convert(dynamics.get(name).apply(l), type));
            } else {
                throw new OpConfigError(
                    "function for '" + name + "' yielded a " + testValue.getClass().getCanonicalName()
                        + " type, which is not assignable to '" + type.getCanonicalName() + "'");
            }
        } else {
            for (Map<String, Object> cfgsource : cfgsources) {
                if (cfgsource.containsKey(name)) {
                    Object object = cfgsource.get(name);
                    if (type.isAssignableFrom(object.getClass())) {
<<<<<<< HEAD
                        return Optional.of(l -> (V) cfgsource.get(name));
=======
                        return Optional.of(l -> type.cast(cfgsource.get(name)));
>>>>>>> 1437029e
                    } else if (NBTypeConverter.canConvert(object, type)) {
                        return Optional.of(l -> NBTypeConverter.convert(cfgsource.get(name), type));
                    } else {
                        throw new OpConfigError(
                            "function for '" + name + "' found a " + object.getClass().getCanonicalName()
                                + " type in cfg source, which is not assignable to '" + type.getCanonicalName() + "'");

                    }
                }
            }
            return Optional.empty();
        }
    }

    public <V> LongFunction<V> getAsRequiredFunction(String name, Class<? extends V> type) {
        Optional<? extends LongFunction<V>> sf = getAsOptionalFunction(name, type);
        return sf.orElseThrow(() -> new OpConfigError("The op field '" + name + "' is required, but it wasn't found in the op template."));
    }


    /**
     * Get a LongFunction which returns either the static value, the dynamic value, or the default value,
     * in that order, depending on where it is found first.
     *
     * @param name         The param name for the value
     * @param defaultValue The default value to provide the value is not defined for static nor dynamic
     * @param <V>          The type of value to return
     * @return A {@link LongFunction} of type V
     */
    @Override
    public <V> LongFunction<V> getAsFunctionOr(String name, V defaultValue) {
        if (isStatic(name)) {
            V value = getStaticValue(name);
            return l -> value;
        } else if (isDynamic(name)) {
            return l -> get(name, l);
        } else {
            return l -> defaultValue;
        }
    }

    /**
     * Get a LongFunction that first creates a LongFunction of String as in {@link #getAsFunctionOr(String, Object)} )}, but then
     * applies the result and cached it for subsequent access. This relies on {@link ObjectCache} internally.
     *
     * @param fieldname    The name of the field which could contain a static or dynamic value
     * @param defaultValue The default value to use in the init function if the fieldname is not defined as static nor dynamic
     * @param init         A function to apply to the value to produce the product type
     * @param <V>          The type of object to return
     * @return A caching function which chains to the init function, with caching
     */
    public <V> LongFunction<V> getAsCachedFunctionOr(String fieldname, String defaultValue, Function<String, V> init) {
        if (isStatic(fieldname)) {
            V value = getStaticValue(fieldname);
            if (value instanceof String) {
                V defaultObject = init.apply((String) value);
                return l -> defaultObject;
            } else {
                throw new OpConfigError("Unable to compose string to object cache with non-String value of type " + defaultValue.getClass().getCanonicalName());
            }
        } else if (isDynamic(fieldname)) {
            LongFunction<V> f = l -> get(fieldname, l);
            V testValue = f.apply(0);
            if (testValue instanceof String) {
                LongFunction<String> fs = l -> (String) get(fieldname, l);
                ObjectCache<V> oc = new ObjectCache<>(init);
                return l -> oc.apply(fs.apply(l));
            } else {
                throw new OpConfigError(
                    "Unable to compose string func to obj cache with non-String function of type " + f.getClass().getCanonicalName()
                );
            }
        } else {
            throw new OpConfigError(
                "Unable to compose string func to obj cache with no defined static nor dynamic field named " + fieldname
            );
        }
    }

    /**
     * @param field The requested field name
     * @return true if the named field is defined as static or dynamic
     */
    public boolean isDefined(String field) {
        return statics.containsKey(field) || dynamics.containsKey(field);
    }

    /**
     * Inverse of {@link #isDefined(String)}, provided for clarify in some situations
     *
     * @param field The field name
     * @return true if the named field is defined neither as static nor as dynamic
     */
    public boolean isUndefined(String field) {
        return !(statics.containsKey(field) || dynamics.containsKey(field));
    }

    /**
     * @param field The requested field name
     * @param type  The required type of the field value
     * @return true if the named field is defined as static or dynamic and the value produced can be assigned to the specified type
     */
    @Override
    public boolean isDefined(String field, Class<?> type) {
        if (statics.containsKey(field)) {
            if (type.isAssignableFrom(statics.get(field).getClass())) {
                return true;
            } else {
                throw new OpConfigError("field " + field + " was defined, but not as the requested type " + type.getCanonicalName());
            }
        } else if (dynamics.containsKey(field)) {
            Object testObject = dynamics.get(field).apply(0L);
            if (type.isAssignableFrom(testObject.getClass())) {
                return true;
            } else {
                throw new OpConfigError("field " + field + " was defined as a function, but not one that returns the" +
                    " requested type " + testObject.getClass().getCanonicalName());
            }
        }
        return false;
    }

    public Optional<ParsedTemplate> getAsTemplate(String fieldname) {
        if (specmap.containsKey(fieldname)) {
            Object fval = specmap.get(fieldname);
            if (fval instanceof CharSequence) {
                return Optional.of(new ParsedTemplate(fval.toString(), this.bindings));
            } else {
                throw new RuntimeException("Can not make a parsed text template from op template field '" + fieldname + "' of type '" + fval.getClass().getSimpleName() + "'");
            }
        }
        return Optional.empty();
    }

    /**
     * convenience method for conjugating {@link #isDefined(String)} with AND
     *
     * @param fields The fields which should be defined as either static or dynamic
     * @return true if all specified fields are defined as static or dynamic
     */
    public boolean isDefinedAll(String... fields) {
        for (String field : fields) {
            if (!statics.containsKey(field) && !dynamics.containsKey(field)) {
                return false;
            }
        }
        return true;
    }

    /**
     * @param fields The ordered field names for which the {@link ListBinder} will be created
     * @return a new {@link ListBinder} which can produce a {@link List} of Objects from a long input.
     */
    public LongFunction<List<Object>> newListBinder(String... fields) {
        return new ListBinder(this, fields);
    }

    /**
     * @param fields The ordered field names for which the {@link ListBinder} will be created
     * @return a new {@link ListBinder} which can produce a {@link List} of Objects from a long input.
     */
    public LongFunction<List<Object>> newListBinder(List<String> fields) {
        return new ListBinder(this, fields);
    }

    /**
     * @param fields The ordered field names for which the {@link OrderedMapBinder} will be created
     * @return a new {@link OrderedMapBinder} which can produce a {@link Map} of String to Objects from a long input.
     */
    public LongFunction<Map<String, Object>> newOrderedMapBinder(String... fields) {
        return new OrderedMapBinder(this, fields);
    }

    /**
     * @param fields The ordered field names for which the {@link ArrayBinder} will be created
     * @return a new {@link ArrayBinder} which can produce a {@link Object} array from a long input.
     */
    public LongFunction<Object[]> newArrayBinder(String... fields) {
        return new ArrayBinder(this, fields);
    }

    /**
     * @param fields The ordered field names for which the {@link ArrayBinder} will be created
     * @return a new {@link ArrayBinder} which can produce a {@link Object} array from a long input.
     */
    public LongFunction<Object[]> newArrayBinder(List<String> fields) {
        return new ArrayBinder(this, fields);
    }

    /**
     * @param bindPoints The {@link BindPoint}s for which the {@link ArrayBinder} will be created
     * @return a new {@link ArrayBinder} which can produce a {@link Object} array from a long input.
     */
    public LongFunction<Object[]> newArrayBinderFromBindPoints(List<BindPoint> bindPoints) {
        return new ArrayBinder(bindPoints);
    }

    /**
     * Get the {@link LongFunction} which is used to resolve a dynamic field value.
     *
     * @param field The field name for a dynamic parameter
     * @return The mapping function
     */
    public LongFunction<?> getMapper(String field) {
        LongFunction<?> mapper = dynamics.get(field);
        return mapper;
    }

    /**
     * @return the logical map size, including all static and dynamic fields
     */
    public int getSize() {
        return this.mapsize;
    }


    public Class<?> getValueType(String fieldname) {
        if (isDefined(fieldname)) {
            if (isStatic(fieldname)) {
                return statics.get(fieldname).getClass();
            } else {
                return dynamics.get(fieldname).apply(1L).getClass();
            }
        } else {
            throw new OpConfigError("Unable to determine value type for undefined op field '" + fieldname + "'");
        }

    }


    public <E extends Enum<E>, V> Optional<TypeAndTarget<E, V>> getOptionalTargetEnum(
        Class<E> enumclass,
        String typeFieldName,
        String valueFieldName,
        Class<V> valueClass
    ) {
        if (isStatic(typeFieldName)) {
            String enumValue = statics.get(typeFieldName).toString();
            E verifiedEnumValue;

            try {
                verifiedEnumValue = Enum.valueOf(enumclass, enumValue);
            } catch (IllegalArgumentException iae) {
                throw new OpConfigError("type designator field '" + typeFieldName + "' had value of '" + enumValue + ", but this failed to match " +
                    "any of known types in " + EnumSet.allOf(enumclass));
            }

            if (isDefined(valueFieldName)) {
                if (isStatic(typeFieldName)) {
                    return Optional.of(
                        new TypeAndTarget<E, V>(verifiedEnumValue, typeFieldName, l -> NBTypeConverter.convert(statics.get(valueFieldName), valueClass))
                    );
                } else if (isDynamic(valueFieldName)) {
                    return Optional.of(
                        new TypeAndTarget<E, V>(verifiedEnumValue, typeFieldName, getAsRequiredFunction(valueFieldName, valueClass))
                    );
                }
            }
        } else if (isDynamic(typeFieldName)) {
            throw new OpConfigError("The op template field '" + typeFieldName + "' must be a static value. You can not vary it by cycle.");
        }

        return Optional.empty();
    }

    public <E extends Enum<E>, V> Optional<TypeAndTarget<E, V>> getOptionalTargetEnum(
        Class<E> enumclass,
        Class<V> valueClass,
        String alternateTypeField,
        String alternateValueField
    ) {
        Optional<TypeAndTarget<E, V>> result = getOptionalTargetEnum(enumclass, valueClass);
        if (result.isPresent()) {
            return result;
        }
        return getOptionalTargetEnum(enumclass, alternateTypeField, alternateValueField, valueClass);
    }

    /**
     * Given an enum of any type, return the enum value which is found in any of the field names of the op template,
     * ignoring case and any non-word characters. This is useful for matching op templates to op types where the presence
     * of a field determines the type. Further, if there are multiple matching names, an {@link OpConfigError} is thrown to
     * avoid possible ambiguity.
     *
     * @param enumclass The enum class for matching values
     * @param <E>       Generic type for the enum class
     * @return Optionally, an enum value which matches, or {@link Optional#empty()}
     * @throws OpConfigError if more than one field matches
     */
    public <E extends Enum<E>, V> Optional<TypeAndTarget<E, V>> getOptionalTargetEnum(
        Class<E> enumclass,
        Class<? extends V> valueClass
    ) {
        List<TypeAndTarget<E, V>> matched = new ArrayList<>();
        for (E e : EnumSet.allOf(enumclass)) {
            String lowerenum = e.name().toLowerCase(Locale.ROOT).replaceAll("[^\\w]", "");
            for (String s : statics.keySet()) {
                String lowerkey = s.toLowerCase(Locale.ROOT).replaceAll("[^\\w]", "");
                if (lowerkey.equals(lowerenum)) {
                    matched.add(new TypeAndTarget<>(e, s, null));
                }
            }
            for (String s : dynamics.keySet()) {
                String lowerkey = s.toLowerCase(Locale.ROOT).replaceAll("[^\\w]", "");
                if (lowerkey.equals(lowerenum)) {
                    matched.add(new TypeAndTarget<>(e, s, null));
                }
            }
        }
        if (matched.size() == 1) {
            TypeAndTarget<E, V> prototype = matched.get(0);
            LongFunction<V> asFunction = getAsRequiredFunction(prototype.field, valueClass);
            return Optional.of(new TypeAndTarget<E, V>(prototype.enumId, prototype.field, asFunction));
        } else if (matched.size() > 1) {
            throw new OpConfigError("Multiple matches were found from op template fieldnames ["
                + getDefinedNames() + "] to possible enums: [" + EnumSet.allOf(enumclass) + "]");
        }

        return Optional.empty();
    }

    public <E extends Enum<E>, V> TypeAndTarget<E, V> getTargetEnum(
        Class<E> enumclass,
        Class<V> valueClass,
        String tname,
        String vname
    ) {
        Optional<TypeAndTarget<E, V>> optionalMappedEnum = getOptionalTargetEnum(enumclass, valueClass);
        if (optionalMappedEnum.isPresent()) {
            return optionalMappedEnum.get();
        }
        Optional<TypeAndTarget<E, V>> optionalSpecifiedEnum = getOptionalTargetEnum(enumclass, tname, vname, valueClass);
        if (optionalSpecifiedEnum.isPresent()) {
            return optionalSpecifiedEnum.get();
        }
        throw new OpConfigError("Unable to map the type and target for possible values " + EnumSet.allOf(enumclass) + " either by key or by fields " + tname + " and " + vname + ". " +
            "Fields considered: static:" + statics.keySet() + " dynamic:" + dynamics.keySet());
    }

    public <E extends Enum<E>, V> TypeAndTarget<E, V> getTargetEnum(Class<E> enumclass, Class<V> valueClass) {
        Optional<TypeAndTarget<E, V>> typeFromEnum = getOptionalTargetEnum(enumclass, valueClass);

        return typeFromEnum.orElseThrow(
            () -> {
                String values = EnumSet.allOf(enumclass).toString();
                Set<String> definedNames = getDefinedNames();
                return new OpConfigError("Unable to match op template fields [" + definedNames + "] with " +
                    "possible op types [" + values + "]. " +
                    "If you are specifying an op type which should be implemented, please file an issue.");
            }
        );
    }


    /**
     * Map a named op field to an enum
     *
     * @param enumclass The type of enum to look within
     * @param fieldname The field name to look for
     * @param <E>       The generic type of the enum
     * @return An optional enum value
     */
    public <E extends Enum<E>> Optional<E> getOptionalEnumFromField(Class<E> enumclass, String fieldname) {

        Optional<String> enumField = getOptionalStaticConfig(fieldname, String.class);
        if (enumField.isEmpty()) {
            return Optional.empty();
        }
        String lowerv = enumField.get().toLowerCase(Locale.ROOT).replaceAll("[^\\w]", "");

        List<E> matched = new ArrayList<>();
        for (E e : EnumSet.allOf(enumclass)) {
            String lowerenum = e.name().toLowerCase(Locale.ROOT).replaceAll("[^\\w]", "");
            if (lowerv.equals(lowerenum)) {
                matched.add(e);
            }
        }
        if (matched.size() == 1) {
            return Optional.of(matched.get(0));
        }
        if (matched.size() > 1) {
            throw new OpConfigError("Multiple matches were found from op template fieldnames ["
                + getDefinedNames() + "] to possible enums: [" + EnumSet.allOf(enumclass) + "]");
        }
        return Optional.empty();
    }


}<|MERGE_RESOLUTION|>--- conflicted
+++ resolved
@@ -477,11 +477,7 @@
                 if (cfgsource.containsKey(name)) {
                     Object object = cfgsource.get(name);
                     if (type.isAssignableFrom(object.getClass())) {
-<<<<<<< HEAD
-                        return Optional.of(l -> (V) cfgsource.get(name));
-=======
                         return Optional.of(l -> type.cast(cfgsource.get(name)));
->>>>>>> 1437029e
                     } else if (NBTypeConverter.canConvert(object, type)) {
                         return Optional.of(l -> NBTypeConverter.convert(cfgsource.get(name), type));
                     } else {
