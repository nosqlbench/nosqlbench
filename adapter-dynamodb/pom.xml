<!--
  ~ Copyright (c) 2022 nosqlbench
  ~
  ~ Licensed under the Apache License, Version 2.0 (the "License");
  ~ you may not use this file except in compliance with the License.
  ~ You may obtain a copy of the License at
  ~
  ~     http://www.apache.org/licenses/LICENSE-2.0
  ~
  ~ Unless required by applicable law or agreed to in writing, software
  ~ distributed under the License is distributed on an "AS IS" BASIS,
  ~ WITHOUT WARRANTIES OR CONDITIONS OF ANY KIND, either express or implied.
  ~ See the License for the specific language governing permissions and
  ~ limitations under the License.
  -->

<project xmlns="http://maven.apache.org/POM/4.0.0" xmlns:xsi="http://www.w3.org/2001/XMLSchema-instance" xsi:schemaLocation="http://maven.apache.org/POM/4.0.0 http://maven.apache.org/xsd/maven-4.0.0.xsd">
    <modelVersion>4.0.0</modelVersion>

    <parent>
        <groupId>io.nosqlbench</groupId>
        <artifactId>mvn-defaults</artifactId>
        <version>4.17.31-SNAPSHOT</version>
        <relativePath>../mvn-defaults</relativePath>
    </parent>

    <artifactId>adapter-dynamodb</artifactId>
    <packaging>jar</packaging>
    <name>${project.artifactId}</name>

    <description>
        A DriverAdapter driver for dynamodb
    </description>

    <dependencies>

        <!-- core dependencies -->

        <dependency>
            <groupId>io.nosqlbench</groupId>
            <artifactId>adapters-api</artifactId>
            <version>4.17.31-SNAPSHOT</version>
        </dependency>

        <dependency>
            <groupId>com.amazonaws</groupId>
            <artifactId>aws-java-sdk-dynamodb</artifactId>
<<<<<<< HEAD
            <version>1.12.320</version>
=======
            <version>1.12.325</version>
>>>>>>> 0021e1cf
        </dependency>

    </dependencies>

</project><|MERGE_RESOLUTION|>--- conflicted
+++ resolved
@@ -45,11 +45,7 @@
         <dependency>
             <groupId>com.amazonaws</groupId>
             <artifactId>aws-java-sdk-dynamodb</artifactId>
-<<<<<<< HEAD
-            <version>1.12.320</version>
-=======
             <version>1.12.325</version>
->>>>>>> 0021e1cf
         </dependency>
 
     </dependencies>
