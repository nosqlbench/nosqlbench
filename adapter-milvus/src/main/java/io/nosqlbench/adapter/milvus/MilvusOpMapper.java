--- conflicted
+++ resolved
@@ -57,19 +57,12 @@
 
         return switch (typeAndTarget.enumId) {
             case drop_collection -> new MilvusDropCollectionOpDispenser(adapter, op, typeAndTarget.targetFunction);
-<<<<<<< HEAD
-            case create_collection ->  new MilvusCreateCollectionOpDispenser(adapter, op, typeAndTarget.targetFunction);
-            case create_index -> new MilvusCreateIndexOpDispenser(adapter,op, typeAndTarget.targetFunction);
-            case drop_index -> new MilvusDropIndexOpDispenser(adapter,op,typeAndTarget.targetFunction);
-            case insert -> new MilvusInsertOpDispenser(adapter,op,typeAndTarget.targetFunction);
-            case delete -> new MilvusDeleteOpDispenser(adapter,op,typeAndTarget.targetFunction);
-=======
             case create_collection -> new MilvusCreateCollectionOpDispenser(adapter, op, typeAndTarget.targetFunction);
             case create_index -> new MilvusCreateIndexOpDispenser(adapter, op, typeAndTarget.targetFunction);
             case drop_index -> new MilvusDropIndexOpDispenser(adapter, op, typeAndTarget.targetFunction);
             case insert -> new MilvusInsertOpDispenser(adapter, op, typeAndTarget.targetFunction);
+            case delete -> new MilvusDeleteOpDispenser(adapter,op,typeAndTarget.targetFunction);
             case search -> new MilvusSearchOpDispenser(adapter, op, typeAndTarget.targetFunction);
->>>>>>> 7a1f6f3b
             default -> throw new RuntimeException("Unrecognized op type '" + typeAndTarget.enumId.name() + "' while " +
                 "mapping parsed op " + op);
         };
