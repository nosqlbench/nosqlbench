/*
 * Copyright (c) 2024 nosqlbench
 *
 * Licensed under the Apache License, Version 2.0 (the "License");
 * you may not use this file except in compliance with the License.
 * You may obtain a copy of the License at
 *
 *     http://www.apache.org/licenses/LICENSE-2.0
 *
 * Unless required by applicable law or agreed to in writing, software
 * distributed under the License is distributed on an "AS IS" BASIS,
 * WITHOUT WARRANTIES OR CONDITIONS OF ANY KIND, either express or implied.
 * See the License for the specific language governing permissions and
 * limitations under the License.
 */

package io.nosqlbench.adapter.milvus.ops;

import io.milvus.client.MilvusServiceClient;
import io.milvus.param.R;
import io.milvus.param.RpcStatus;
import io.milvus.param.index.CreateIndexParam;
import io.nosqlbench.adapters.api.templating.ParsedOp;
import org.apache.logging.log4j.LogManager;
import org.apache.logging.log4j.Logger;

<<<<<<< HEAD
public class MilvusCreateIndexOp extends MilvusOp<CreateIndexParam> {
=======
public class MilvusCreateIndexOp extends MilvusOp {
    private static final Logger logger = LogManager.getLogger(MilvusCreateIndexOp.class);
    private final CreateIndexParam request;

    /**
     * Create a new {@link ParsedOp} encapsulating a call to the Milvus/Zilliz client delete method
     *
     * @param client    The associated {@link MilvusServiceClient} used to communicate with the database
     * @param request   The {@link CreateIndexParam} built for this operation
     */
>>>>>>> 7a1f6f3b
    public MilvusCreateIndexOp(MilvusServiceClient client, CreateIndexParam request) {
        super(client, request);
    }

    @Override
    public Object applyOp(long value) {
        return client.createIndex(request);
    }
}<|MERGE_RESOLUTION|>--- conflicted
+++ resolved
@@ -24,20 +24,7 @@
 import org.apache.logging.log4j.LogManager;
 import org.apache.logging.log4j.Logger;
 
-<<<<<<< HEAD
 public class MilvusCreateIndexOp extends MilvusOp<CreateIndexParam> {
-=======
-public class MilvusCreateIndexOp extends MilvusOp {
-    private static final Logger logger = LogManager.getLogger(MilvusCreateIndexOp.class);
-    private final CreateIndexParam request;
-
-    /**
-     * Create a new {@link ParsedOp} encapsulating a call to the Milvus/Zilliz client delete method
-     *
-     * @param client    The associated {@link MilvusServiceClient} used to communicate with the database
-     * @param request   The {@link CreateIndexParam} built for this operation
-     */
->>>>>>> 7a1f6f3b
     public MilvusCreateIndexOp(MilvusServiceClient client, CreateIndexParam request) {
         super(client, request);
     }
