/*
 * Copyright (c) 2023 nosqlbench
 *
 * Licensed under the Apache License, Version 2.0 (the "License");
 * you may not use this file except in compliance with the License.
 * You may obtain a copy of the License at
 *
 *     http://www.apache.org/licenses/LICENSE-2.0
 *
 * Unless required by applicable law or agreed to in writing, software
 * distributed under the License is distributed on an "AS IS" BASIS,
 * WITHOUT WARRANTIES OR CONDITIONS OF ANY KIND, either express or implied.
 * See the License for the specific language governing permissions and
 * limitations under the License.
 */

package io.nosqlbench.adapter.milvus.ops;

public enum MilvusOpTypes {
    drop_collection,
    create_collection,
    create_index,

    drop_index,
    insert,
<<<<<<< HEAD
    update,
//    upsert,
//    delete,
//    describeindexstats,
//    fetch
=======
    search,
>>>>>>> 7a1f6f3b
}<|MERGE_RESOLUTION|>--- conflicted
+++ resolved
@@ -18,18 +18,31 @@
 
 public enum MilvusOpTypes {
     drop_collection,
-    create_collection,
     create_index,
 
     drop_index,
     insert,
-<<<<<<< HEAD
-    update,
+//    update,
+    search,
+    delete,
+
+//    alter_alias,
+//    create_alias,
+//    drop_alias,
+
+//    create_credential,
+//    delete_credential,
+//    list_cred_users,
+//    update_credential,
+
+//    bulk_insert,
+//    get_bulk_insert_state,
+//    list_bulk_insert_tasks,
+
+    create_collection,
+//    alter_collection,
+//    describe_collection,
 //    upsert,
-//    delete,
 //    describeindexstats,
 //    fetch
-=======
-    search,
->>>>>>> 7a1f6f3b
 }