name: release

on:
  push:
    branches:
<<<<<<< HEAD
      - nb4-maintenance
=======
      - nb5-preview
>>>>>>> 366feda8
    paths:
      - RELEASENOTES.**

jobs:
  release:
    runs-on: ubuntu-18.04
    steps:

      - name: checkout repo
        uses: actions/checkout@v2

      - name: setup java
        uses: actions/setup-java@v1
        with:
          java-version: '17'
          java-package: jdk
          architecture: x64

      - name: avoid release loop
        run: scripts/avoid-release-loop.sh
        env:
          GIT_RELEASE_BOT_NAME: "nb-droid"

      - name: capture tty for gpg
        run: |
          echo "TTY="$(tty) >> $GITHUB_ENV
          echo "GPG_TTY="$(tty) >> $GITHUB_ENV
          # echo "::set-env name=TTY::"$(tty)
          # echo "::set-env name=GPG_TTY::"$(tty)

      - name: initialize gpg
        run: |
          set -x
          echo "${{ secrets.GITHUB_GPG_KEY }}" | base64 -d > private.key
          gpg --import --batch ./private.key
          rm ./private.key
          echo "gnupg files:"
          ls -l ~/.gnupg/

      - name: set git username
        run: git config --global user.email "${{ secrets.NBDROID_EMAIL }}"

      - name: set git email
        run: git config --global user.name "${{ secrets.NBDROID_NAME }}"


      - name: free disk space
        run: |
          sudo swapoff -a
          sudo rm -f /swapfile
          sudo apt clean
          docker rmi $(docker image ls -aq)
          df -h

      - name: Cache Maven packages
        uses: actions/cache@v2
        with:
          path: ~/.m2
          key: ${{ runner.os }}-m2-${{ hashFiles('**/pom.xml') }}
          restore-keys: ${{ runner.os }}-m2

      - name: read versions
        run: |
          set -x
          CURRENT_VERSION=$(mvn help:evaluate -Dexpression=project.version -q -DforceStdout)
          RELEASE_VERSION=${CURRENT_VERSION%%-SNAPSHOT}
          BASE_VERSION=$(echo "$RELEASE_VERSION" | cut -d'.' -f1-2)
          MINOR_VERSION=$(echo "$RELEASE_VERSION" | cut -d'.' -f3)
          NEXT_MINOR_VERSION=$(( MINOR_VERSION+1))
          NEXT_SNAPSHOT="${BASE_VERSION}.${NEXT_MINOR_VERSION}-SNAPSHOT"
          RELEASE_TAGNAME="nosqlbench-${RELEASE_VERSION}"
          echo "NEXT_SNAPSHOT=${NEXT_SNAPSHOT}" >> $GITHUB_ENV
          echo "RELEASE_VERSION=${RELEASE_VERSION}" >> $GITHUB_ENV
          echo "RELEASE_TAGNAME=${RELEASE_TAGNAME}" >> $GITHUB_ENV
          # echo "::set-env name=NEXT_SNAPSHOT::${NEXT_SNAPSHOT}"
          # echo "::set-env name=RELEASE_VERSION::${RELEASE_VERSION}"
          # echo "::set-env name=RELEASE_TAGNAME::${RELEASE_TAGNAME}"

      - name: prepare release summary
        id: prepare_summary
        run: |
          #summary=$(scripts/release-notes.sh)
          summary=$(cat RELEASENOTES.md)
          summary="${summary//'%'/'%25'}"
          summary="${summary//$'\n'/'%0A'}"
          summary="${summary//$'\r'/'%0D'}"
          echo "::set-output name=release_summary::$summary"

      - name: select release type from branch name
        run: |
          current_branch=$(git rev-parse --abbrev-ref HEAD)
          if [[ ${current_branch} == *"nb4-maintenance"* ]]
           then
            echo "PRERELEASE=false" >> $GITHUB_ENV
            echo "DOCKER_TAGS=nosqlbench/nosqlbench:latest,nosqlbench/nosqlbench:4x,nosqlbench/nosqlbench:${{ env.RELEASE_VERSION }}" >> $GITHUB_ENV
           else
            echo "PRERELEASE=true" >> $GITHUB_ENV
            echo "DOCKER_TAGS=nosqlbench/nosqlbench:nb4preview,nosqlbench/nosqlbench:${{ env.RELEASE_VERSION }}" >> $GITHUB_ENV
          fi

      - name: prepare Maven release
        run: scripts/release-prepare.sh
        env:
          RELEASE_BRANCH_PATTERN: "nb4-maintenance"
          PRERELEASE_BRANCH_PATTERN: "nb5-preview"
          GIT_RELEASE_BOT_NAME: "nb-droid"
          GIT_RELEASE_BOT_EMAIL: ${{ secrets.GIT_RELEASE_BOT_EMAIL }}
          ACCESS_TOKEN: ${{ secrets.GITHUB_ACCESS_TOKEN }}
          GPG_ENABLED: "true"
          GPG_KEY_ID: ${{ secrets.GITHUB_GPG_KEY_ID }}
          GPG_KEY: ${{ secrets.GITHUB_GPG_KEY }}
          GPG_SERVER_NAME: ${{ secrets.GPG_SERVER_NAME }}
          GPG_PASSPHRASE: ${{ secrets.GPG_PASSPHRASE }}
          MAVEN_REPO_SERVER_ID: ${{ secrets.MAVEN_REPO_SERVER_ID }}
          MAVEN_REPO_SERVER_USERNAME: ${{ secrets.MVN_REPO_PRIVATE_REPO_USER }}
          MAVEN_REPO_SERVER_PASSWORD: ${{ secrets.MVN_REPO_PRIVATE_REPO_PASSWORD }}

      - name: Setup docker buildx
        uses: docker/setup-buildx-action@v1

      - name: docker hub login
        uses: docker/login-action@v1
        with:
          username: ${{ secrets.DOCKER_USERNAME }}
          password: ${{ secrets.DOCKER_PASSWORD }}

      - name: docker test build
        uses: docker/build-push-action@v2
        with:
          context: .
          file: Dockerfile
          pull: true
          push: false
          load: true
          tags: ${{ env.DOCKER_TAGS }}

      - name: sanity check docker image
        run: |
          docker run --rm nosqlbench/nosqlbench:${{ env.RELEASE_VERSION }} --version

#      - name: bundle integration test logs
#        run: |
#          pwd
#          find nb
#          mkdir -p itlogs/nb
#          cp -R nb/logs itlogs/nb
#
#      - name: upload integration test logs
#        uses: actions/upload-artifact@v1
#        with:
#          name: itlogs
#          path: itlogs

      - name: perform Maven release
        run: scripts/release-perform.sh
        continue-on-error: true
        env:
          RELEASE_BRANCH_PATTERN: "nb4-maintenance"
          PRERELEASE_BRANCH_PATTERN: "nb5-preview"
          GIT_RELEASE_BOT_NAME: "nb-droid"
          GIT_RELEASE_BOT_EMAIL: ${{ secrets.GIT_RELEASE_BOT_EMAIL }}
          ACCESS_TOKEN: ${{ secrets.GITHUB_ACCESS_TOKEN }}
          GPG_ENABLED: "true"
          GPG_KEY_ID: ${{ secrets.GITHUB_GPG_KEY_ID }}
          GPG_KEY: ${{ secrets.GITHUB_GPG_KEY }}
          GPG_SERVER_NAME: ${{ secrets.GPG_SERVER_NAME }}
          GPG_PASSPHRASE: ${{ secrets.GPG_PASSPHRASE }}
          MAVEN_REPO_SERVER_ID: ${{ secrets.MAVEN_REPO_SERVER_ID }}
          MAVEN_REPO_SERVER_USERNAME: ${{ secrets.MVN_REPO_PRIVATE_REPO_USER }}
          MAVEN_REPO_SERVER_PASSWORD: ${{ secrets.MVN_REPO_PRIVATE_REPO_PASSWORD }}

      - name: bundle artifacts
        run: |
          pwd
          ls -l
          mkdir staging
          cp nb/target/nb.jar nb/target/nb staging

      - name: upload artifacts
        uses: actions/upload-artifact@v1
        with:
          name: binaries
          path: staging

      - name: docker push to hub
        uses: docker/build-push-action@v2
        with:
          context: .
          file: Dockerfile
          pull: true
          push: true
          tags: ${{ env.DOCKER_TAGS }}

#      - name: bundle guidebook
#        run: mkdir guidebook && cp -R nb/target/guidebook guidebook
#
#      - name: upload guidebook
#        uses: actions/upload-artifact@v1
#        with:
#          name: guidebook
#          path: guidebook
#

      - name: create github release
        id: create_github_release
        uses: actions/create-release@v1
        env:
          GITHUB_TOKEN: ${{ secrets.GITHUB_TOKEN }}
        with:
          tag_name: ${{ env.RELEASE_TAGNAME }}
          release_name: Release ${{ env.RELEASE_TAGNAME }}
          draft: false
          prerelease: ${{ env.PRERELEASE }}
          body: ${{ steps.prepare_summary.outputs.release_summary }}

      - name: upload nb.jar to github release
        id: upload-nb-jar
        uses: actions/upload-release-asset@v1
        env:
          GITHUB_TOKEN: ${{ secrets.GITHUB_TOKEN }}
        with:
          upload_url: ${{ steps.create_github_release.outputs.upload_url }}
          asset_path: nb/target/nb.jar
          asset_name: nb.jar
          asset_content_type: application/octet-stream

      - name: upload nb binary to github release
        id: upload-nb-binary
        uses: actions/upload-release-asset@v1
        env:
          GITHUB_TOKEN: ${{ secrets.GITHUB_TOKEN }}
        with:
          upload_url: ${{ steps.create_github_release.outputs.upload_url }}
          asset_path: nb/target/nb
          asset_name: nb
          asset_content_type: application/octet-stream

#  docs:
#    needs: release
#    runs-on: ubuntu-18.04
#    steps:
#
#      - name: set git username
#        run: git config --global user.email "${{ secrets.NBDROID_EMAIL }}"
#
#      - name: set git email
#        run: git config --global user.name "${{ secrets.NBDROID_NAME }}"
#
#      - name: download guidebook
#        uses: actions/download-artifact@v1
#        with:
#          name: guidebook
#          path: guidebook
#
#      - run: ls -la
#
#      - name: clone nosqlbench-docs
#        env:
#          NBDROID_NAME: ${{ secrets.NBDROID_NAME }}
#          NBDROID_TOKEN: ${{ secrets.NBDROID_TOKEN }}
#        run: |
#          git clone https://${{secrets.NBDROID_NAME}}:${{secrets.NBDROID_TOKEN}}@github.com/nosqlbench/nosqlbench-docs.git nosqlbench-docs
#          cd nosqlbench-docs
#          echo "files listing"
#          find .
#          git remote set-url origin https://${{secrets.NBDROID_NAME}}:${{secrets.NBDROID_TOKEN}}@github.com/nosqlbench/nosqlbench-docs.git
#          git remote -v
#
#      Disabling this because it will be replaced soon.
#      - name: push changes
#        env:
#          NBDROID_NAME: ${{ secrets.NBDROID_NAME }}
#          NBDROID_TOKEN: ${{ secrets.NBDROID_TOKEN }}
#        run: |
#          rsync -av --delete guidebook/guidebook/ nosqlbench-docs/docs/
#          echo "docs.nosqlbench.io" > nosqlbench-docs/docs/CNAME
#          cd nosqlbench-docs
#          git add docs
#          git add -u
#          CHANGES=$(git status --porcelain 2>/dev/null| wc -l)
#          echo "found $CHANGES to push for doc updates"
#          if (( $CHANGES > 0 ))
#          then
#            git commit -m"docs update for $GITHUB_REF"
#            git push
#          fi


<|MERGE_RESOLUTION|>--- conflicted
+++ resolved
@@ -3,11 +3,7 @@
 on:
   push:
     branches:
-<<<<<<< HEAD
-      - nb4-maintenance
-=======
       - nb5-preview
->>>>>>> 366feda8
     paths:
       - RELEASENOTES.**
 
