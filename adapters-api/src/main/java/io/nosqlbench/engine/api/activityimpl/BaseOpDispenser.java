/*
 * Copyright (c) 2022-2023 nosqlbench
 *
 * Licensed under the Apache License, Version 2.0 (the "License");
 * you may not use this file except in compliance with the License.
 * You may obtain a copy of the License at
 *
 *     http://www.apache.org/licenses/LICENSE-2.0
 *
 * Unless required by applicable law or agreed to in writing, software
 * distributed under the License is distributed on an "AS IS" BASIS,
 * WITHOUT WARRANTIES OR CONDITIONS OF ANY KIND, either express or implied.
 * See the License for the specific language governing permissions and
 * limitations under the License.
 */

package io.nosqlbench.engine.api.activityimpl;

import com.codahale.metrics.Histogram;
import com.codahale.metrics.Timer;
import io.nosqlbench.api.config.NBLabeledElement;
import io.nosqlbench.api.config.NBLabels;
import io.nosqlbench.api.engine.metrics.ActivityMetrics;
import io.nosqlbench.api.errors.MVELCompilationError;
import io.nosqlbench.engine.api.activityimpl.uniform.DriverAdapter;
import io.nosqlbench.engine.api.activityimpl.uniform.flowtypes.Op;
import io.nosqlbench.engine.api.metrics.ThreadLocalNamedTimers;
import io.nosqlbench.engine.api.templating.ParsedOp;
import org.mvel2.MVEL;

import java.io.Serializable;
import java.util.concurrent.TimeUnit;

/**
 *
 * See {@link OpDispenser} for details on how to use this type.
 * <p>
 * Some details are tracked per op template, which aligns to the life-cycle of the op dispenser.
 * Thus, each op dispenser is where the stats for all related operations are kept.
 *
 * @param <T> The type of operation
 */
public abstract class BaseOpDispenser<T extends Op, S> implements OpDispenser<T>, NBLabeledElement {

    private final String opName;
    private Serializable expectedResultExpression;
    protected final DriverAdapter<T, S> adapter;
    private final NBLabels labels;
    private boolean instrument;
    private Histogram resultSizeHistogram;
    private Timer successTimer;
    private Timer errorTimer;
    private final String[] timerStarts;
    private final String[] timerStops;

    protected BaseOpDispenser(final DriverAdapter<T, S> adapter, final ParsedOp op) {
        opName = op.getName();
        this.adapter = adapter;
        labels = op.getLabels();

        this.timerStarts = op.takeOptionalStaticValue("start-timers", String.class)
                .map(s -> s.split(", *"))
                .orElse(null);

        this.timerStops = op.takeOptionalStaticValue("stop-timers", String.class)
                .map(s -> s.split(", *"))
                .orElse(null);

<<<<<<< HEAD
        if (timerStarts != null) {
            for (String timerStart : timerStarts) {
                ThreadLocalNamedTimers.addTimer(op, timerStart);
            }
        }
        configureInstrumentation(op);
        configureResultExpectations(op);
    }

    public Serializable getExpectedResultExpression() {
        return expectedResultExpression;
    }

    private void configureResultExpectations(ParsedOp op) {
        op.getOptionalStaticValue("expected-result", String.class)
            .map(this::compileExpectedResultExpression)
            .ifPresent(result -> this.expectedResultExpression = result);
    }

    private Serializable compileExpectedResultExpression(String expectedResultExpression) {
        try {
            return MVEL.compileExpression(expectedResultExpression);
        } catch (Exception e) {
            throw new MVELCompilationError(
                String.format("Failed to compile expected-result expression: \"%s\"", expectedResultExpression), e
            );
        }
=======
        if (null != timerStarts)
            for (final String timerStart : this.timerStarts) ThreadLocalNamedTimers.addTimer(op, timerStart);
        this.configureInstrumentation(op);
>>>>>>> 69927c53
    }

    String getOpName() {
        return this.opName;
    }

    public DriverAdapter<T, S> getAdapter() {
        return this.adapter;
    }

    private void configureInstrumentation(final ParsedOp pop) {
        instrument = pop.takeStaticConfigOr("instrument", false);
        if (this.instrument) {
            final int hdrDigits = pop.getStaticConfigOr("hdr_digits", 4).intValue();
            successTimer = ActivityMetrics.timer(pop, "success",hdrDigits);
            errorTimer = ActivityMetrics.timer(pop, "error", hdrDigits);
            resultSizeHistogram = ActivityMetrics.histogram(pop, "resultset-size", hdrDigits);
        }
    }

    @Override
    public void onStart(final long cycleValue) {
        if (null != timerStarts) ThreadLocalNamedTimers.TL_INSTANCE.get().start(this.timerStarts);
    }

    @Override
    public void onSuccess(final long cycleValue, final long nanoTime, final long resultSize) {
        if (this.instrument) {
            this.successTimer.update(nanoTime, TimeUnit.NANOSECONDS);
            if (-1 < resultSize) this.resultSizeHistogram.update(resultSize);
        }
        if (null != timerStops) ThreadLocalNamedTimers.TL_INSTANCE.get().stop(this.timerStops);
    }

    @Override
    public void onError(final long cycleValue, final long resultNanos, final Throwable t) {

        if (this.instrument) this.errorTimer.update(resultNanos, TimeUnit.NANOSECONDS);
        if (null != timerStops) ThreadLocalNamedTimers.TL_INSTANCE.get().stop(this.timerStops);
    }

    @Override
    public NBLabels getLabels() {
        return this.labels;
    }

}<|MERGE_RESOLUTION|>--- conflicted
+++ resolved
@@ -66,14 +66,10 @@
                 .map(s -> s.split(", *"))
                 .orElse(null);
 
-<<<<<<< HEAD
-        if (timerStarts != null) {
-            for (String timerStart : timerStarts) {
-                ThreadLocalNamedTimers.addTimer(op, timerStart);
-            }
-        }
-        configureInstrumentation(op);
-        configureResultExpectations(op);
+        if (null != timerStarts)
+            for (final String timerStart : this.timerStarts) ThreadLocalNamedTimers.addTimer(op, timerStart);
+        this.configureInstrumentation(op);
+        this.configureResultExpectations(op);
     }
 
     public Serializable getExpectedResultExpression() {
@@ -94,11 +90,6 @@
                 String.format("Failed to compile expected-result expression: \"%s\"", expectedResultExpression), e
             );
         }
-=======
-        if (null != timerStarts)
-            for (final String timerStart : this.timerStarts) ThreadLocalNamedTimers.addTimer(op, timerStart);
-        this.configureInstrumentation(op);
->>>>>>> 69927c53
     }
 
     String getOpName() {
