package io.nosqlbench.activitytype.cql.core;

import com.codahale.metrics.Histogram;
import com.codahale.metrics.Meter;
import com.codahale.metrics.Timer;
import com.datastax.driver.core.*;
import io.nosqlbench.activitytype.cql.codecsupport.UDTCodecInjector;
import com.datastax.driver.core.TokenRangeStmtFilter;
import io.nosqlbench.activitytype.cql.api.ErrorResponse;
import io.nosqlbench.activitytype.cql.api.ResultSetCycleOperator;
import io.nosqlbench.activitytype.cql.api.RowCycleOperator;
import io.nosqlbench.activitytype.cql.api.StatementFilter;
import io.nosqlbench.activitytype.cql.errorhandling.NBCycleErrorHandler;
import io.nosqlbench.activitytype.cql.errorhandling.HashedCQLErrorHandler;
import io.nosqlbench.activitytype.cql.statements.binders.CqlBinderTypes;
import io.nosqlbench.activitytype.cql.statements.core.*;
import io.nosqlbench.activitytype.cql.statements.rowoperators.RowCycleOperators;
import io.nosqlbench.activitytype.cql.statements.rowoperators.Save;
import io.nosqlbench.activitytype.cql.statements.rsoperators.ResultSetCycleOperators;
import io.nosqlbench.activitytype.cql.statements.rsoperators.TraceLogger;
import io.nosqlbench.engine.api.activityapi.core.Activity;
import io.nosqlbench.engine.api.activityapi.core.ActivityDefObserver;
import io.nosqlbench.engine.api.activityapi.planning.OpSequence;
import io.nosqlbench.engine.api.activityapi.planning.SequencePlanner;
import io.nosqlbench.engine.api.activityapi.planning.SequencerType;
import io.nosqlbench.engine.api.activityconfig.ParsedStmt;
import io.nosqlbench.engine.api.activityconfig.StatementsLoader;
import io.nosqlbench.engine.api.activityconfig.rawyaml.RawStmtDef;
import io.nosqlbench.engine.api.activityconfig.rawyaml.RawStmtsBlock;
import io.nosqlbench.engine.api.activityconfig.rawyaml.RawStmtsDoc;
import io.nosqlbench.engine.api.activityconfig.rawyaml.RawStmtsDocList;
import io.nosqlbench.engine.api.activityconfig.yaml.StmtDef;
import io.nosqlbench.engine.api.activityconfig.yaml.StmtsDocList;
import io.nosqlbench.engine.api.activityimpl.ActivityDef;
import io.nosqlbench.engine.api.activityimpl.ParameterMap;
import io.nosqlbench.engine.api.activityimpl.SimpleActivity;
import io.nosqlbench.engine.api.metrics.ActivityMetrics;
import io.nosqlbench.engine.api.metrics.ExceptionCountMetrics;
import io.nosqlbench.engine.api.metrics.ExceptionHistoMetrics;
import io.nosqlbench.engine.api.util.SimpleConfig;
import io.nosqlbench.engine.api.templating.StrInterpolator;
import io.nosqlbench.engine.api.util.TagFilter;
import io.nosqlbench.engine.api.util.Unit;
import org.slf4j.Logger;
import org.slf4j.LoggerFactory;

import java.io.FileWriter;
import java.io.IOException;
import java.io.Writer;
import java.nio.charset.StandardCharsets;
import java.util.*;

@SuppressWarnings("Duplicates")
public class CqlActivity extends SimpleActivity implements Activity, ActivityDefObserver {

    private final static Logger logger = LoggerFactory.getLogger(CqlActivity.class);
    private final ExceptionCountMetrics exceptionCountMetrics;
    private final ExceptionHistoMetrics exceptionHistoMetrics;
    private final ActivityDef activityDef;
    private final Map<String, Writer> namedWriters = new HashMap<>();
    protected List<StmtDef> stmts;
    Timer retryDelayTimer;
    Timer bindTimer;
    Timer executeTimer;
    Timer resultTimer;
    Timer resultSuccessTimer;
    Timer pagesTimer;
    Histogram triesHisto;
    Histogram skippedTokensHisto;
    Histogram resultSetSizeHisto;
    int maxpages;
    Meter rowsCounter;
    private HashedCQLErrorHandler errorHandler;
    private OpSequence<ReadyCQLStatement> opsequence;
    private Session session;
    private int maxTries;
    private StatementFilter statementFilter;
    private Boolean showcql;
    private List<RowCycleOperator> rowCycleOperators;
    private List<ResultSetCycleOperator> resultSetCycleOperators;
    private List<StatementModifier> statementModifiers;
    private Long maxTotalOpsInFlight;
    private long retryDelay;
    private long maxRetryDelay;
    private boolean retryReplace;
    private String pooling;


    public CqlActivity(ActivityDef activityDef) {
        super(activityDef);
        this.activityDef = activityDef;
        exceptionCountMetrics = new ExceptionCountMetrics(activityDef);
        exceptionHistoMetrics = new ExceptionHistoMetrics(activityDef);
    }

    private void registerCodecs(Session session) {
        UDTCodecInjector injector = new UDTCodecInjector();
        injector.injectUserProvidedCodecs(session, true);
    }


    @Override
    public synchronized void initActivity() {
        logger.debug("initializing activity: " + this.activityDef.getAlias());
        session = getSession();

        if (getParams().getOptionalBoolean("usercodecs").orElse(false)) {
            registerCodecs(session);
        }
        initSequencer();
        setDefaultsFromOpSequence(this.opsequence);

        retryDelayTimer = ActivityMetrics.timer(activityDef, "retry-delay");
        bindTimer = ActivityMetrics.timer(activityDef, "bind");
        executeTimer = ActivityMetrics.timer(activityDef, "execute");
        resultTimer = ActivityMetrics.timer(activityDef, "result");
        triesHisto = ActivityMetrics.histogram(activityDef, "tries");
        pagesTimer = ActivityMetrics.timer(activityDef, "pages");
        rowsCounter = ActivityMetrics.meter(activityDef, "rows");
        skippedTokensHisto = ActivityMetrics.histogram(activityDef, "skipped-tokens");
        resultSuccessTimer = ActivityMetrics.timer(activityDef, "result-success");
        resultSetSizeHisto = ActivityMetrics.histogram(activityDef, "resultset-size");
        onActivityDefUpdate(activityDef);
        logger.debug("activity fully initialized: " + this.activityDef.getAlias());
    }

    public synchronized Session getSession() {
        if (session == null) {
            session = CQLSessionCache.get().getSession(this.getActivityDef());
        }
        return session;
    }

    private void initSequencer() {

        Session session = getSession();
        Map<String,Object> fconfig = Map.of("cluster",session.getCluster());

        SequencerType sequencerType = SequencerType.valueOf(
                getParams().getOptionalString("seq").orElse("bucket")
        );
        SequencePlanner<ReadyCQLStatement> planner = new SequencePlanner<>(sequencerType);

        StmtsDocList unfiltered = loadStmtsYaml();

        // log tag filtering results
        String tagfilter = activityDef.getParams().getOptionalString("tags").orElse("");
        TagFilter tagFilter = new TagFilter(tagfilter);
        unfiltered.getStmts().stream().map(tagFilter::matchesTaggedResult).forEach(r -> logger.info(r.getLog()));

        stmts = unfiltered.getStmts(tagfilter);

        if (stmts.size() == 0) {
            throw new RuntimeException("There were no unfiltered statements found for this activity.");
        }

        for (StmtDef stmtDef : stmts) {

            ParsedStmt parsed = stmtDef.getParsed().orError();
            boolean prepared = Boolean.valueOf(stmtDef.getParams().getOrDefault("prepared", "true"));
            boolean parametrized = Boolean.valueOf(stmtDef.getParams().getOrDefault("parametrized", "false"));
            long ratio = Long.valueOf(stmtDef.getParams().getOrDefault("ratio", "1"));

            Optional<ConsistencyLevel> cl = Optional.ofNullable(
                    stmtDef.getParams().getOrDefault("cl", null)).map(ConsistencyLevel::valueOf);

            Optional<ConsistencyLevel> serial_cl = Optional.ofNullable(
                    stmtDef.getParams().getOrDefault("serial_cl", null)).map(ConsistencyLevel::valueOf);

            Optional<Boolean> idempotent = Optional.ofNullable(stmtDef.getParams().getOrDefault("idempotent", null))
                    .map(Boolean::valueOf);

            StringBuilder psummary = new StringBuilder();

            boolean instrument = Optional.ofNullable(stmtDef.getParams()
                    .get("instrument")).map(Boolean::valueOf)
                    .orElse(getParams().getOptionalBoolean("instrument").orElse(false));

            String logresultcsv = stmtDef.getParams().getOrDefault("logresultcsv","");
            String logresultcsv_act = getParams().getOptionalString("logresultcsv").orElse("");

            if (!logresultcsv_act.isEmpty() && !logresultcsv_act.toLowerCase().equals("true")) {
                throw new RuntimeException("At the activity level, only logresultcsv=true is allowed, no other values.");
            }
            logresultcsv = !logresultcsv.isEmpty() ? logresultcsv : logresultcsv_act;
            logresultcsv = !logresultcsv.toLowerCase().equals("true") ? logresultcsv : stmtDef.getName()+"--results.csv";

            logger.debug("readying statement[" + (prepared ? "" : "un") + "prepared]:" + parsed.getStmt());

            ReadyCQLStatementTemplate template;
            String stmtForDriver = parsed.getPositionalStatement(s -> "?");
            if (prepared) {
                psummary.append(" prepared=>").append(prepared);
                PreparedStatement prepare = getSession().prepare(stmtForDriver);
                cl.ifPresent((conlvl) -> {
                    psummary.append(" consistency_level=>").append(conlvl);
                    prepare.setConsistencyLevel(conlvl);
                });
                serial_cl.ifPresent((scl) -> {
                    psummary.append(" serial_consistency_level=>").append(serial_cl);
                    prepare.setSerialConsistencyLevel(scl);
                });
                idempotent.ifPresent((i) -> {
                    psummary.append(" idempotent=").append(idempotent);
                    prepare.setIdempotent(i);
                });
                CqlBinderTypes binderType = CqlBinderTypes.valueOf(stmtDef.getParams()
                        .getOrDefault("binder", CqlBinderTypes.DEFAULT.toString()));

                template = new ReadyCQLStatementTemplate(fconfig, binderType, getSession(), prepare, ratio,
                    parsed.getName());
            } else {
                SimpleStatement simpleStatement = new SimpleStatement(stmtForDriver);
                cl.ifPresent((conlvl) -> {
                    psummary.append(" consistency_level=>").append(conlvl);
                    simpleStatement.setConsistencyLevel(conlvl);
                });
                serial_cl.ifPresent((scl) -> {
                    psummary.append(" serial_consistency_level=>").append(scl);
                    simpleStatement.setSerialConsistencyLevel(scl);
                });
                idempotent.ifPresent((i) -> {
                    psummary.append(" idempotent=>").append(i);
                    simpleStatement.setIdempotent(i);
                });
<<<<<<< HEAD
                template = new ReadyCQLStatementTemplate(fconfig, getSession(), simpleStatement, ratio,
                    parsed.getName());
=======
                template = new ReadyCQLStatementTemplate(getSession(), simpleStatement, ratio, parsed.getName(), parametrized);
>>>>>>> 715d0d75
            }

            Optional.ofNullable(stmtDef.getParams().getOrDefault("save", null))
                    .map(s -> s.split("[,; ]"))
                    .map(Save::new)
                    .ifPresent(save_op -> {
                        psummary.append(" save=>").append(save_op.toString());
                        template.addRowCycleOperators(save_op);
                    });

            Optional.ofNullable(stmtDef.getParams().getOrDefault("rsoperators", null))
                    .map(s -> s.split(","))
                    .stream().flatMap(Arrays::stream)
                    .map(ResultSetCycleOperators::newOperator)
                    .forEach(rso -> {
                        psummary.append(" rsop=>").append(rso.toString());
                        template.addResultSetOperators(rso);
                    });

            Optional.ofNullable(stmtDef.getParams().getOrDefault("rowoperators", null))
                    .map(s -> s.split(","))
                    .stream().flatMap(Arrays::stream)
                    .map(RowCycleOperators::newOperator)
                    .forEach(ro -> {
                        psummary.append(" rowop=>").append(ro.toString());
                        template.addRowCycleOperators(ro);
                    });

            if (instrument) {
                logger.info("Adding per-statement success and error and resultset-size timers to statement '" + parsed.getName() + "'");
                template.instrument(this);
                psummary.append(" instrument=>").append(instrument);
            }

            if (!logresultcsv.isEmpty()) {
                logger.info("Adding per-statement result CSV logging to statement '" + parsed.getName() + "'");
                template.logResultCsv(this,logresultcsv);
                psummary.append(" logresultcsv=>").append(logresultcsv);
            }

            template.getContextualBindings().getBindingsTemplate().addFieldBindings(stmtDef.getParsed().getBindPoints());

            if (psummary.length() > 0) {
                logger.info("statement named '" + stmtDef.getName() + "' has custom settings:" + psummary.toString());
            }

            planner.addOp(template.resolve(), ratio);
        }

        opsequence = planner.resolve();

    }

    private StmtsDocList loadStmtsYaml() {
        StmtsDocList doclist = null;


        String yaml_loc = activityDef.getParams().getOptionalString("yaml", "workload").orElse("default");

        StrInterpolator interp = new StrInterpolator(activityDef);

        String yamlVersion = "unset";
        if (yaml_loc.endsWith(":1") || yaml_loc.endsWith(":2")) {
            yamlVersion = yaml_loc.substring(yaml_loc.length() - 1);
            yaml_loc = yaml_loc.substring(0, yaml_loc.length() - 2);
        }

        switch (yamlVersion) {
            case "1":
                doclist = getVersion1StmtsDoc(interp, yaml_loc);
                logger.warn("DEPRECATED-FORMAT: Loaded yaml " + yaml_loc + " with compatibility mode. " +
                        "This will be deprecated in a future release.");
                logger.warn("DEPRECATED-FORMAT: Please refer to " +
                        "http://docs.engineblock.io/user-guide/standard_yaml/ for more details.");
                break;
            case "2":
                doclist = StatementsLoader.load(logger, yaml_loc, interp, "activities");
                break;
            case "unset":
                try {
                    logger.debug("You can suffix your yaml filename or url with the " +
                            "format version, such as :1 or :2. Assuming version 2.");
                    doclist = StatementsLoader.load(null, yaml_loc, interp, "activities");
                } catch (Exception ignored) {
                    try {
                        doclist = getVersion1StmtsDoc(interp, yaml_loc);
                        logger.warn("DEPRECATED-FORMAT: Loaded yaml " + yaml_loc +
                                " with compatibility mode. This will be deprecated in a future release.");
                        logger.warn("DEPRECATED-FORMAT: Please refer to " +
                                "http://docs.engineblock.io/user-guide/standard_yaml/ for more details.");
                    } catch (Exception compatError) {
                        logger.warn("Tried to load yaml in compatibility mode, " +
                                "since it failed to load with the standard format, " +
                                "but found an error:" + compatError);
                        logger.warn("The following detailed errors are provided only " +
                                "for the standard format. To force loading version 1 with detailed logging, add" +
                                " a version qualifier to your yaml filename or url like ':1'");
                        // retrigger the error again, this time with logging enabled.
                        doclist = StatementsLoader.load(logger, yaml_loc, interp, "activities");
                    }
                }
                break;
            default:
                throw new RuntimeException("Unrecognized yaml format version, expected :1 or :2 " +
                        "at end of yaml file, but got " + yamlVersion + " instead.");
        }

        return doclist;

    }

    @Deprecated
    private StmtsDocList getVersion1StmtsDoc(StrInterpolator interp, String yaml_loc) {
        StmtsDocList unfiltered;
        List<RawStmtsBlock> blocks = new ArrayList<>();

        YamlCQLStatementLoader deprecatedLoader = new YamlCQLStatementLoader(interp);
        AvailableCQLStatements rawDocs = deprecatedLoader.load(yaml_loc, "activities");

        List<TaggedCQLStatementDefs> rawTagged = rawDocs.getRawTagged();

        for (TaggedCQLStatementDefs rawdef : rawTagged) {
            for (CQLStatementDef rawstmt : rawdef.getStatements()) {
                RawStmtsBlock rawblock = new RawStmtsBlock();

                // tags
                rawblock.setTags(rawdef.getTags());

                // params
                Map<String, String> params = new HashMap<>(rawdef.getParams());
                if (rawstmt.getConsistencyLevel() != null && !rawstmt.getConsistencyLevel().isEmpty())
                    params.put("cl", rawstmt.getConsistencyLevel());
                if (!rawstmt.isPrepared()) params.put("prepared", "false");
                if (rawstmt.getRatio() != 1L)
                    params.put("ratio", String.valueOf(rawstmt.getRatio()));
                rawblock.setParams(params);


                // stmts
                List<RawStmtDef> stmtslist = new ArrayList<>();
                stmtslist.add(new RawStmtDef(rawstmt.getName(), rawstmt.getStatement()));
                rawblock.setRawStmtDefs(stmtslist);

                // bindings
                rawblock.setBindings(rawstmt.getBindings());

                blocks.add(rawblock);
            }
        }

        RawStmtsDoc rawStmtsDoc = new RawStmtsDoc();
        rawStmtsDoc.setBlocks(blocks);
        List<RawStmtsDoc> rawStmtsDocs = new ArrayList<>();
        rawStmtsDocs.add(rawStmtsDoc);
        RawStmtsDocList rawStmtsDocList = new RawStmtsDocList(rawStmtsDocs);
        unfiltered = new StmtsDocList(rawStmtsDocList);

        return unfiltered;
    }

    public ExceptionCountMetrics getExceptionCountMetrics() {
        return exceptionCountMetrics;
    }

    @Override
    public String toString() {
        return "CQLActivity {" +
                "activityDef=" + activityDef +
                ", session=" + session +
                ", opSequence=" + this.opsequence +
                '}';
    }

    @Override
    public void onActivityDefUpdate(ActivityDef activityDef) {
        super.onActivityDefUpdate(activityDef);

        clearResultSetCycleOperators();
        clearRowCycleOperators();
        clearStatementModifiers();

        ParameterMap params = activityDef.getParams();
        Optional<String> fetchSizeOption = params.getOptionalString("fetchsize");
        Cluster cluster = getSession().getCluster();
        if (fetchSizeOption.isPresent()) {
            int fetchSize = fetchSizeOption.flatMap(Unit::bytesFor).map(Double::intValue).orElseThrow(() -> new RuntimeException(
                    "Unable to parse fetch size from " + fetchSizeOption.get()
            ));
            if (fetchSize > 10000000 && fetchSize < 1000000000) {
                logger.warn("Setting the fetchsize to " + fetchSize + " is unlikely to give good performance.");
            } else if (fetchSize > 1000000000) {
                throw new RuntimeException("Setting the fetch size to " + fetchSize + " is likely to cause instability.");
            }
            logger.trace("setting fetchSize to " + fetchSize);
            cluster.getConfiguration().getQueryOptions().setFetchSize(fetchSize);
        }

        this.retryDelay = params.getOptionalLong("retrydelay").orElse(0L);
        this.maxRetryDelay = params.getOptionalLong("maxretrydelay").orElse(500L);
        this.retryReplace = params.getOptionalBoolean("retryreplace").orElse(false);
        this.maxTries = params.getOptionalInteger("maxtries").orElse(10);
        this.showcql = params.getOptionalBoolean("showcql").orElse(false);
        this.maxpages = params.getOptionalInteger("maxpages").orElse(1);

        this.statementFilter = params.getOptionalString("tokens")
                .map(s -> new TokenRangeStmtFilter(cluster, s))
                .orElse(null);

        if (statementFilter != null) {
            logger.info("filtering statements" + statementFilter);
        }

        errorHandler = configureErrorHandler();

        params.getOptionalString("trace")
                .map(SimpleConfig::new)
                .map(TraceLogger::new)
                .ifPresent(
                        tl -> {
                            addResultSetCycleOperator(tl);
                            addStatementModifier(tl);
                        });

        this.maxTotalOpsInFlight = params.getOptionalLong("async").orElse(1L);

        Optional<String> dynpooling = params.getOptionalString("pooling");
        if (dynpooling.isPresent()) {
            logger.info("dynamically updating pooling");
            if (!dynpooling.get().equals(this.pooling)) {
                PoolingOptions opts = CQLOptions.poolingOptionsFor(dynpooling.get());
                logger.info("pooling=>" + dynpooling.get());

                PoolingOptions cfg = getSession().getCluster().getConfiguration().getPoolingOptions();

                // This looks funny, because we have to set max conns per host
                // in an order that will appease the driver, as there is no "apply settings"
                // to do that for us, so we raise max first if it goes higher, and we lower
                // it last, if it goes lower
                int prior_mcph_l = cfg.getMaxConnectionsPerHost(HostDistance.LOCAL);
                int mcph_l = opts.getMaxConnectionsPerHost(HostDistance.LOCAL);
                int ccph_l = opts.getCoreConnectionsPerHost(HostDistance.LOCAL);
                if (prior_mcph_l < mcph_l) {
                    logger.info("setting mcph_l to " + mcph_l);
                    cfg.setMaxConnectionsPerHost(HostDistance.LOCAL, mcph_l);
                }
                logger.info("setting ccph_l to " + ccph_l);
                cfg.setCoreConnectionsPerHost(HostDistance.LOCAL, ccph_l);
                if (mcph_l < prior_mcph_l) {
                    logger.info("setting mcph_l to " + mcph_l);
                    cfg.setMaxRequestsPerConnection(HostDistance.LOCAL, mcph_l);
                }
                cfg.setMaxRequestsPerConnection(HostDistance.LOCAL, opts.getMaxRequestsPerConnection(HostDistance.LOCAL));

                int prior_mcph_r = cfg.getMaxConnectionsPerHost(HostDistance.REMOTE);
                int mcph_r = opts.getMaxConnectionsPerHost(HostDistance.REMOTE);
                int ccph_r = opts.getCoreConnectionsPerHost(HostDistance.REMOTE);

                if (mcph_r > 0) {
                    if (mcph_r > prior_mcph_r) opts.setMaxConnectionsPerHost(HostDistance.REMOTE, mcph_r);
                    opts.setCoreConnectionsPerHost(HostDistance.REMOTE, ccph_r);
                    if (prior_mcph_r > mcph_r) opts.setMaxConnectionsPerHost(HostDistance.REMOTE, mcph_r);
                    if (opts.getMaxConnectionsPerHost(HostDistance.REMOTE) > 0) {
                        cfg.setMaxRequestsPerConnection(HostDistance.REMOTE, opts.getMaxRequestsPerConnection(HostDistance.REMOTE));
                    }
                }
                this.pooling = dynpooling.get();
            }
        }

    }

    // TODO: make error handler updates consistent under concurrent updates

    private HashedCQLErrorHandler configureErrorHandler() {

        HashedCQLErrorHandler newerrorHandler = new HashedCQLErrorHandler(exceptionCountMetrics);

        String errors = activityDef.getParams()
                .getOptionalString("errors")
                .orElse("stop,retryable->retry,unverified->stop");


        String[] handlerSpecs = errors.split(",");
        for (String spec : handlerSpecs) {
            String[] keyval = spec.split("=|->|:", 2);
            if (keyval.length == 1) {
                String verb = keyval[0];
                newerrorHandler.setDefaultHandler(
                        new NBCycleErrorHandler(
                                ErrorResponse.valueOf(verb),
                                exceptionCountMetrics,
                                exceptionHistoMetrics,
                                !getParams().getOptionalLong("async").isPresent()
                        )
                );
            } else {
                String pattern = keyval[0];
                String verb = keyval[1];
                if (newerrorHandler.getGroupNames().contains(pattern)) {
                    NBCycleErrorHandler handler =
                            new NBCycleErrorHandler(
                                    ErrorResponse.valueOf(verb),
                                    exceptionCountMetrics,
                                    exceptionHistoMetrics,
                                    !getParams().getOptionalLong("async").isPresent()
                            );
                    logger.info("Handling error group '" + pattern + "' with handler:" + handler);
                    newerrorHandler.setHandlerForGroup(pattern, handler);
                } else {
                    NBCycleErrorHandler handler = new NBCycleErrorHandler(
                            ErrorResponse.valueOf(keyval[1]),
                            exceptionCountMetrics,
                            exceptionHistoMetrics,
                            !getParams().getOptionalLong("async").isPresent()
                    );
                    logger.info("Handling error pattern '" + pattern + "' with handler:" + handler);
                    newerrorHandler.setHandlerForPattern(keyval[0], handler);
                }
            }
        }

        return newerrorHandler;
    }

    public int getMaxTries() {
        return maxTries;
    }

    public HashedCQLErrorHandler getCqlErrorHandler() {
        return this.errorHandler;
    }

    public StatementFilter getStatementFilter() {
        return statementFilter;
    }

    public void setStatementFilter(StatementFilter statementFilter) {
        this.statementFilter = statementFilter;
    }

    public Boolean isShowCql() {
        return showcql;
    }

    public OpSequence<ReadyCQLStatement> getOpSequencer() {
        return opsequence;
    }

    public List<RowCycleOperator> getRowCycleOperators() {
        return rowCycleOperators;
    }

    protected synchronized void addRowCycleOperator(RowCycleOperator rsOperator) {
        if (rowCycleOperators == null) {
            rowCycleOperators = new ArrayList<>();
        }
        rowCycleOperators.add(rsOperator);
    }

    private void clearRowCycleOperators() {
        this.rowCycleOperators = null;
    }

    public List<ResultSetCycleOperator> getResultSetCycleOperators() {
        return resultSetCycleOperators;
    }

    protected synchronized void addResultSetCycleOperator(ResultSetCycleOperator resultSetCycleOperator) {
        if (this.resultSetCycleOperators == null) {
            this.resultSetCycleOperators = new ArrayList<>();
        }
        this.resultSetCycleOperators.add(resultSetCycleOperator);
    }

    private void clearResultSetCycleOperators() {
        this.resultSetCycleOperators = null;
    }

    public List<StatementModifier> getStatementModifiers() {
        return this.statementModifiers;
    }

    protected synchronized void addStatementModifier(StatementModifier modifier) {
        if (this.statementModifiers == null) {
            this.statementModifiers = new ArrayList<>();
        }
        this.statementModifiers.add(modifier);
    }

    private void clearStatementModifiers() {
        statementModifiers = null;
    }

    public long getMaxOpsInFlight(int slot) {
        int threads = this.getActivityDef().getThreads();
        return maxTotalOpsInFlight / threads + (slot < (maxTotalOpsInFlight % threads) ? 1 : 0);
    }

    public long getRetryDelay() {
        return retryDelay;
    }

    public void setRetryDelay(long retryDelay) {
        this.retryDelay = retryDelay;
    }

    public long getMaxRetryDelay() {
        return maxRetryDelay;
    }

    public void setMaxRetryDelay(long maxRetryDelay) {
        this.maxRetryDelay = maxRetryDelay;
    }

    public boolean isRetryReplace() {
        return retryReplace;
    }

    public void setRetryReplace(boolean retryReplace) {
        this.retryReplace = retryReplace;
    }

    public synchronized Writer getNamedWriter(String name) {
        Writer writer = namedWriters.computeIfAbsent(name, s -> {
            try {
                return new FileWriter(name, StandardCharsets.UTF_8);
            } catch (IOException e) {
                throw new RuntimeException(e);
            }
        });
        this.registerAutoCloseable(writer);
        return writer;
    }


}<|MERGE_RESOLUTION|>--- conflicted
+++ resolved
@@ -223,12 +223,8 @@
                     psummary.append(" idempotent=>").append(i);
                     simpleStatement.setIdempotent(i);
                 });
-<<<<<<< HEAD
                 template = new ReadyCQLStatementTemplate(fconfig, getSession(), simpleStatement, ratio,
-                    parsed.getName());
-=======
-                template = new ReadyCQLStatementTemplate(getSession(), simpleStatement, ratio, parsed.getName(), parametrized);
->>>>>>> 715d0d75
+                    parsed.getName(), parametrized);
             }
 
             Optional.ofNullable(stmtDef.getParams().getOrDefault("save", null))
