package io.nosqlbench.driver.pulsar.util;

import org.apache.commons.lang3.StringUtils;
import org.apache.logging.log4j.LogManager;
import org.apache.logging.log4j.Logger;
import org.apache.pulsar.client.api.Schema;

import java.io.IOException;
import java.net.URI;
import java.nio.charset.StandardCharsets;
import java.nio.file.Files;
import java.nio.file.Path;
import java.nio.file.Paths;
import java.util.Arrays;
import java.util.HashMap;
import java.util.stream.Collectors;

public class PulsarActivityUtil {

    private final static Logger logger = LogManager.getLogger(PulsarActivityUtil.class);

    // Supported message operation types
    // TODO: websocket-producer and managed-ledger
    public enum OP_TYPES {
        ADMIN_TENANT("admin-tenant"),
        ADMIN_NAMESPACE("admin-namespace"),
        ADMIN_TOPIC("admin-topic"),
        BATCH_MSG_SEND_START("batch-msg-send-start"),
        BATCH_MSG_SEND("batch-msg-send"),
        BATCH_MSG_SEND_END("batch-msg-send-end"),
        MSG_SEND("msg-send"),
        MSG_CONSUME("msg-consume"),
        MSG_READ("msg-read");

        public final String label;

        OP_TYPES(String label) {
            this.label = label;
        }
    }
    public static boolean isValidClientType(String type) {
        return Arrays.stream(OP_TYPES.values()).anyMatch(t -> t.label.equals(type));
    }

    public enum DOC_LEVEL_PARAMS {
        TOPIC_URI("topic_uri"),
        ASYNC_API("async_api"),
        USE_TRANSACTION("use_transaction"),
        ADMIN_DELOP("admin_delop");

        public final String label;

        DOC_LEVEL_PARAMS(String label) {
            this.label = label;
        }
    }
    public static boolean isValidDocLevelParam(String param) {
        return Arrays.stream(OP_TYPES.values()).anyMatch(t -> t.label.equals(param));
    }


    ///////
    // Valid persistence type
    public enum PERSISTENT_TYPES {
        PERSISTENT("persistent"),
        NON_PERSISTENT("non-persistent")
        ;

        public final String label;
        PERSISTENT_TYPES(String label) {
            this.label = label;
        }
    }
    public static boolean isValidPersistenceType(String type) {
        return Arrays.stream(PERSISTENT_TYPES.values()).anyMatch(t -> t.label.equals(type));
    }


    ///////
    // Valid Pulsar client configuration (activity-level settings)
    // - https://pulsar.apache.org/docs/en/client-libraries-java/#client
    public enum CLNT_CONF_KEY {
        serviceUrl("serviceUrl"),
        authPulginClassName("authPluginClassName"),
        authParams("authParams"),
        pperationTimeoutMs("operationTimeoutMs"),
        statsIntervalSeconds("statsIntervalSeconds"),
        numIoThreads("numIoThreads"),
        numListenerThreads("numListenerThreads"),
        useTcpNoDelay("useTcpNoDelay"),
        useTls("useTls"),
        tlsTrustCertsFilePath("tlsTrustCertsFilePath"),
        tlsAllowInsecureConnection("tlsAllowInsecureConnection"),
        tlsHostnameVerificationEnable("tlsHostnameVerificationEnable"),
        concurrentLookupRequest("concurrentLookupRequest"),
        maxLookupRequest("maxLookupRequest"),
        maxNumberOfRejectedRequestPerConnection("maxNumberOfRejectedRequestPerConnection"),
        keepAliveIntervalSeconds("keepAliveIntervalSeconds"),
        connectionTimeoutMs("connectionTimeoutMs"),
        requestTimeoutMs("requestTimeoutMs"),
        defaultBackoffIntervalNanos("defaultBackoffIntervalNanos"),
        maxBackoffIntervalNanos("maxBackoffIntervalNanos")
        ;

        public final String label;
        CLNT_CONF_KEY(String label) {
            this.label = label;
        }
    }
    public static boolean isValidClientConfItem(String item) {
        return Arrays.stream(CLNT_CONF_KEY.values()).anyMatch(t -> t.label.equals(item));
    }

    ///////
    // Standard producer configuration (activity-level settings)
    // - https://pulsar.apache.org/docs/en/client-libraries-java/#configure-producer
    public enum PRODUCER_CONF_STD_KEY {
        topicName("topicName"),
        producerName("producerName"),
        sendTimeoutMs("sendTimeoutMs"),
        blockIfQueueFull("blockIfQueueFull"),
        maxPendingMessages("maxPendingMessages"),
        maxPendingMessagesAcrossPartitions("maxPendingMessagesAcrossPartitions"),
        messageRoutingMode("messageRoutingMode"),
        hashingScheme("hashingScheme"),
        cryptoFailureAction("cryptoFailureAction"),
        batchingMaxPublishDelayMicros("batchingMaxPublishDelayMicros"),
        batchingMaxMessages("batchingMaxMessages"),
        batchingEnabled("batchingEnabled"),
        compressionType("compressionType");

        public final String label;

        PRODUCER_CONF_STD_KEY(String label) {
            this.label = label;
        }
    }
    public static boolean isStandardProducerConfItem(String item) {
        return Arrays.stream(PRODUCER_CONF_STD_KEY.values()).anyMatch(t -> t.label.equals(item));
    }

    ///////
    // Standard consumer configuration (activity-level settings)
    // - https://pulsar.apache.org/docs/en/client-libraries-java/#consumer
    public enum CONSUMER_CONF_STD_KEY {
        topicNames("topicNames"),
        topicsPattern("topicsPattern"),
        subscriptionName("subscriptionName"),
        subscriptionType("subscriptionType"),
        receiverQueueSize("receiverQueueSize"),
        acknowledgementsGroupTimeMicros("acknowledgementsGroupTimeMicros"),
        negativeAckRedeliveryDelayMicros("negativeAckRedeliveryDelayMicros"),
        maxTotalReceiverQueueSizeAcrossPartitions("maxTotalReceiverQueueSizeAcrossPartitions"),
        consumerName("consumerName"),
        ackTimeoutMillis("ackTimeoutMillis"),
        tickDurationMillis("tickDurationMillis"),
        priorityLevel("priorityLevel"),
        cryptoFailureAction("cryptoFailureAction"),
        properties("properties"),
        readCompacted("readCompacted"),
        subscriptionInitialPosition("subscriptionInitialPosition"),
        patternAutoDiscoveryPeriod("patternAutoDiscoveryPeriod"),
        regexSubscriptionMode("regexSubscriptionMode"),
        deadLetterPolicy("deadLetterPolicy"),
        autoUpdatePartitions("autoUpdatePartitions"),
        replicateSubscriptionState("replicateSubscriptionState");

        public final String label;

        CONSUMER_CONF_STD_KEY(String label) {
            this.label = label;
        }
    }

    public static boolean isStandardConsumerConfItem(String item) {
        return Arrays.stream(CONSUMER_CONF_STD_KEY.values()).anyMatch(t -> t.label.equals(item));
    }

    public enum SUBSCRIPTION_TYPE {
        Exclusive("Exclusive"),
        Failover("Failover"),
        Shared("Shared"),
        Key_Shared("Key_Shared");

        public final String label;

        SUBSCRIPTION_TYPE(String label) {
            this.label = label;
        }
    }

    public static boolean isValidSubscriptionType(String item) {
        return Arrays.stream(SUBSCRIPTION_TYPE.values()).anyMatch(t -> t.label.equals(item));
    }
    public static String getValidSubscriptionTypeList() {
        return Arrays.stream(SUBSCRIPTION_TYPE.values()).map(t -> t.label).collect(Collectors.joining(", "));
    }

    ///////
    // Standard reader configuration (activity-level settings)
    // - https://pulsar.apache.org/docs/en/client-libraries-java/#reader
    public enum READER_CONF_STD_KEY {
        topicName("topicName"),
        receiverQueueSize("receiverQueueSize"),
        readerListener("readerListener"),
        readerName("readerName"),
        subscriptionRolePrefix("subscriptionRolePrefix"),
        cryptoKeyReader("cryptoKeyReader"),
        cryptoFailureAction("cryptoFailureAction"),
        readCompacted("readCompacted"),
        resetIncludeHead("resetIncludeHead");

        public final String label;

        READER_CONF_STD_KEY(String label) {
            this.label = label;
        }
    }
    public static boolean isStandardReaderConfItem(String item) {
        return Arrays.stream(READER_CONF_STD_KEY.values()).anyMatch(t -> t.label.equals(item));
    }

    public enum READER_CONF_CUSTOM_KEY {
        startMessagePos("startMessagePos");

        public final String label;

        READER_CONF_CUSTOM_KEY(String label) {
            this.label = label;
        }
    }

    public static boolean isCustomReaderConfItem(String item) {
        return Arrays.stream(READER_CONF_CUSTOM_KEY.values()).anyMatch(t -> t.label.equals(item));
    }

    public enum READER_MSG_POSITION_TYPE {
        earliest("earliest"),
        latest("latest"),
        custom("custom");

        public final String label;

        READER_MSG_POSITION_TYPE(String label) {
            this.label = label;
        }
    }

    public static boolean isValideReaderStartPosition(String item) {
        return Arrays.stream(READER_MSG_POSITION_TYPE.values()).anyMatch(t -> t.label.equals(item));
    }

    ///////
    // Valid websocket-producer configuration (activity-level settings)
    // TODO: to be added
    public enum WEBSKT_PRODUCER_CONF_KEY {
        ;

        public final String label;

        WEBSKT_PRODUCER_CONF_KEY(String label) {
            this.label = label;
        }
    }

    ///////
    // Valid managed-ledger configuration (activity-level settings)
    // TODO: to be added
    public enum MANAGED_LEDGER_CONF_KEY {
        ;

        public final String label;
        MANAGED_LEDGER_CONF_KEY(String label) {
            this.label = label;
        }
    }

    ///////
    // Primitive Schema type
    public static boolean isPrimitiveSchemaTypeStr(String typeStr) {
        boolean isPrimitive = false;

        // Use "BYTES" as the default type if the type string is not explicitly specified
        if (StringUtils.isBlank(typeStr)) {
            typeStr = "BYTES";
        }

        if (typeStr.equalsIgnoreCase("BOOLEAN") || typeStr.equalsIgnoreCase("INT8") ||
            typeStr.equalsIgnoreCase("INT16") || typeStr.equalsIgnoreCase("INT32") ||
            typeStr.equalsIgnoreCase("INT64") || typeStr.equalsIgnoreCase("FLOAT") ||
            typeStr.equalsIgnoreCase("DOUBLE") || typeStr.equalsIgnoreCase("BYTES") ||
            typeStr.equalsIgnoreCase("DATE") || typeStr.equalsIgnoreCase("TIME") ||
            typeStr.equalsIgnoreCase("TIMESTAMP") || typeStr.equalsIgnoreCase("INSTANT") ||
            typeStr.equalsIgnoreCase("LOCAL_DATE") || typeStr.equalsIgnoreCase("LOCAL_TIME") ||
            typeStr.equalsIgnoreCase("LOCAL_DATE_TIME")) {
            isPrimitive = true;
        }

        return isPrimitive;
    }
    public static Schema<?> getPrimitiveTypeSchema(String typeStr) {
        Schema<?> schema;

        switch (typeStr.toUpperCase()) {
            case "BOOLEAN":
                schema = Schema.BOOL;
                break;
            case "INT8":
                schema = Schema.INT8;
                break;
            case "INT16":
                schema = Schema.INT16;
                break;
            case "INT32":
                schema = Schema.INT32;
                break;
            case "INT64":
                schema = Schema.INT64;
                break;
            case "FLOAT":
                schema = Schema.FLOAT;
                break;
            case "DOUBLE":
                schema = Schema.DOUBLE;
                break;
            case "DATE":
                schema = Schema.DATE;
                break;
            case "TIME":
                schema = Schema.TIME;
                break;
            case "TIMESTAMP":
                schema = Schema.TIMESTAMP;
                break;
            case "INSTANT":
                schema = Schema.INSTANT;
                break;
            case "LOCAL_DATE":
                schema = Schema.LOCAL_DATE;
                break;
            case "LOCAL_TIME":
                schema = Schema.LOCAL_TIME;
                break;
            case "LOCAL_DATE_TIME":
                schema = Schema.LOCAL_DATE_TIME;
                break;
            // Use BYTES as the default schema type if the type string is not specified
            case "":
            case "BYTES":
                schema = Schema.BYTES;
                break;
            // Report an error if non-valid, non-empty schema type string is provided
            default:
                throw new RuntimeException("Invalid Pulsar primitive schema type string : " + typeStr);
        }

        return schema;
    }

    ///////
    // Complex strut type: Avro or Json
    public static boolean isAvroSchemaTypeStr(String typeStr) {
<<<<<<< HEAD
        boolean isAvroType = typeStr.equalsIgnoreCase("AVRO");
        return isAvroType;
=======
        return typeStr.equalsIgnoreCase("AVRO");
>>>>>>> 7ce6eba9
    }
    public static Schema<?> getAvroSchema(String typeStr, String definitionStr) {
        String schemaDefinitionStr = definitionStr;
        String filePrefix = "file://";
        Schema<?> schema;

        // Check if payloadStr points to a file (e.g. "file:///path/to/a/file")
        if (isAvroSchemaTypeStr(typeStr)) {
            if (StringUtils.isBlank(schemaDefinitionStr)) {
                throw new RuntimeException("Schema definition must be provided for \"Avro\" schema type!");
            } else if (schemaDefinitionStr.startsWith(filePrefix)) {
                try {
                    Path filePath = Paths.get(URI.create(schemaDefinitionStr));
                    schemaDefinitionStr = Files.readString(filePath, StandardCharsets.US_ASCII);
                } catch (IOException ioe) {
                    throw new RuntimeException("Error reading the specified \"Avro\" schema definition file: " + definitionStr);
                }
            }

            schema = AvroUtil.GetSchema_PulsarAvro("NBAvro", schemaDefinitionStr);
        } else {
            throw new RuntimeException("Trying to create a \"Avro\" schema for a non-Avro schema type string: " + typeStr);
        }

        return schema;
    }
}
<|MERGE_RESOLUTION|>--- conflicted
+++ resolved
@@ -360,12 +360,7 @@
     ///////
     // Complex strut type: Avro or Json
     public static boolean isAvroSchemaTypeStr(String typeStr) {
-<<<<<<< HEAD
-        boolean isAvroType = typeStr.equalsIgnoreCase("AVRO");
-        return isAvroType;
-=======
         return typeStr.equalsIgnoreCase("AVRO");
->>>>>>> 7ce6eba9
     }
     public static Schema<?> getAvroSchema(String typeStr, String definitionStr) {
         String schemaDefinitionStr = definitionStr;
