package io.nosqlbench.driver.pulsar.ops;

import java.util.concurrent.CompletableFuture;
import java.util.concurrent.ExecutionException;
import java.util.concurrent.TimeUnit;
import java.util.concurrent.TimeoutException;
import java.util.function.Function;
import java.util.function.Supplier;

import com.google.gson.Gson;
import com.google.gson.GsonBuilder;
import org.apache.commons.lang3.StringUtils;

import com.codahale.metrics.Counter;
import com.codahale.metrics.Histogram;
import com.codahale.metrics.Timer;
import io.nosqlbench.driver.pulsar.PulsarActivity;
import io.nosqlbench.driver.pulsar.exception.PulsarDriverUnexpectedException;
import io.nosqlbench.driver.pulsar.util.AvroUtil;
import io.nosqlbench.driver.pulsar.util.PulsarActivityUtil;
import org.apache.logging.log4j.LogManager;
import org.apache.logging.log4j.Logger;
import org.apache.pulsar.client.api.*;
<<<<<<< HEAD
import org.apache.pulsar.client.api.schema.GenericObject;
=======
>>>>>>> 366feda8
import org.apache.pulsar.client.api.schema.GenericRecord;
import org.apache.pulsar.client.api.transaction.Transaction;
import org.apache.pulsar.common.schema.KeyValue;
// this is from the Shaded version of Avro inside the Pulsar client jar
import org.apache.pulsar.shade.org.apache.avro.AvroRuntimeException;

public class PulsarConsumerOp implements PulsarOp {

    private final static Logger logger = LogManager.getLogger(PulsarConsumerOp.class);

    private final PulsarActivity pulsarActivity;

    private final boolean asyncPulsarOp;
    private final boolean useTransaction;
    private final boolean seqTracking;
    private final Supplier<Transaction> transactionSupplier;

    private final Consumer<?> consumer;
    private final Schema<?> pulsarSchema;
    private final int timeoutSeconds;
    private final EndToEndStartingTimeSource endToEndStartingTimeSource;

    private final Counter bytesCounter;
    private final Histogram messageSizeHistogram;
    private final Timer transactionCommitTimer;

    // keep track of end-to-end message latency
    private final Histogram e2eMsgProcLatencyHistogram;

    private final Function<String, ReceivedMessageSequenceTracker> receivedMessageSequenceTrackerForTopic;
    private final Histogram payloadRttHistogram;
    private final String payloadRttTrackingField;

    private org.apache.avro.Schema avroSchema;

    public PulsarConsumerOp(
        PulsarActivity pulsarActivity,
        boolean asyncPulsarOp,
        boolean useTransaction,
        boolean seqTracking,
        Supplier<Transaction> transactionSupplier,
        Consumer<?> consumer,
        Schema<?> schema,
        int timeoutSeconds,
        EndToEndStartingTimeSource endToEndStartingTimeSource,
        Function<String, ReceivedMessageSequenceTracker> receivedMessageSequenceTrackerForTopic,
        String payloadRttTrackingField)
    {
        this.pulsarActivity = pulsarActivity;

        this.asyncPulsarOp = asyncPulsarOp;
        this.useTransaction = useTransaction;
        this.seqTracking = seqTracking;
        this.transactionSupplier = transactionSupplier;

        this.consumer = consumer;
        this.pulsarSchema = schema;
        this.timeoutSeconds = timeoutSeconds;
        this.endToEndStartingTimeSource = endToEndStartingTimeSource;

        this.bytesCounter = pulsarActivity.getBytesCounter();
        this.messageSizeHistogram = pulsarActivity.getMessageSizeHistogram();
        this.transactionCommitTimer = pulsarActivity.getCommitTransactionTimer();

        this.e2eMsgProcLatencyHistogram = pulsarActivity.getE2eMsgProcLatencyHistogram();
        this.payloadRttHistogram = pulsarActivity.getPayloadRttHistogram();
        this.receivedMessageSequenceTrackerForTopic = receivedMessageSequenceTrackerForTopic;
        this.payloadRttTrackingField = payloadRttTrackingField;
    }

    private void checkAndUpdateMessageErrorCounter(Message<?> message) {
        String msgSeqIdStr = message.getProperty(PulsarActivityUtil.MSG_SEQUENCE_NUMBER);

        if ( !StringUtils.isBlank(msgSeqIdStr) ) {
            long sequenceNumber = Long.parseLong(msgSeqIdStr);
            ReceivedMessageSequenceTracker receivedMessageSequenceTracker = receivedMessageSequenceTrackerForTopic.apply(message.getTopicName());
            receivedMessageSequenceTracker.sequenceNumberReceived(sequenceNumber);
        }
    }

    @Override
    public void run(Runnable timeTracker) {

        final Transaction transaction;
        if (useTransaction) {
            // if you are in a transaction you cannot set the schema per-message
            transaction = transactionSupplier.get();
        }
        else {
            transaction = null;
        }

        if (!asyncPulsarOp) {
            try {
                Message<?> message;

                if (timeoutSeconds <= 0) {
                    // wait forever
                    message = consumer.receive();
                }
                else {
                    message = consumer
                        .receive(timeoutSeconds, TimeUnit.SECONDS);
                    if (message == null) {
                        throw new TimeoutException("Did not receive a message within "+timeoutSeconds+" seconds");
                    }
                }

                handleMessage(transaction, message);
            }
            catch (Exception e) {
                logger.error(
                    "Sync message receiving failed - timeout value: {} seconds ", timeoutSeconds, e);
                throw new PulsarDriverUnexpectedException("" +
                    "Sync message receiving failed - timeout value: " + timeoutSeconds + " seconds ");
            }
        }
        else {
            try {
                CompletableFuture<? extends Message<?>> msgRecvFuture = consumer.receiveAsync();
                if (useTransaction) {
                    // add commit step
                    msgRecvFuture = msgRecvFuture.thenCompose(msg -> {
                            Timer.Context ctx = transactionCommitTimer.time();
                            return transaction
                                .commit()
                                .whenComplete((m,e) -> ctx.close())
                                .thenApply(v-> msg);
                        }
                    );
                }

                msgRecvFuture.thenAccept(message -> {
                    try {
                        handleMessage(transaction, message);
                    } catch (PulsarClientException | TimeoutException e) {
                        pulsarActivity.asyncOperationFailed(e);
                    } catch (InterruptedException e) {
                        Thread.currentThread().interrupt();
                    } catch (ExecutionException e) {
                        pulsarActivity.asyncOperationFailed(e.getCause());
                    }
                }).exceptionally(ex -> {
                    pulsarActivity.asyncOperationFailed(ex);
                    return null;
                });
            }
            catch (Exception e) {
                throw new PulsarDriverUnexpectedException(e);
            }
        }
    }

    private void handleMessage(Transaction transaction, Message<?> message)
        throws PulsarClientException, InterruptedException, ExecutionException, TimeoutException {
<<<<<<< HEAD

        // acknowledge the message as soon as possible
        if (!useTransaction) {
            consumer.acknowledgeAsync(message.getMessageId())
                .get(timeoutSeconds, TimeUnit.SECONDS);
        } else {
            consumer.acknowledgeAsync(message.getMessageId(), transaction)
                .get(timeoutSeconds, TimeUnit.SECONDS);

            // little problem: here we are counting the "commit" time
            // inside the overall time spent for the execution of the consume operation
            // we should refactor this operation as for PulsarProducerOp, and use the passed callback
            // to track with precision the time spent for the operation and for the commit
            try (Timer.Context ctx = transactionCommitTimer.time()) {
                transaction.commit().get();
            }
        }
=======

        // acknowledge the message as soon as possible
        if (!useTransaction) {
            consumer.acknowledgeAsync(message.getMessageId())
                .get(timeoutSeconds, TimeUnit.SECONDS);
        } else {
            consumer.acknowledgeAsync(message.getMessageId(), transaction)
                .get(timeoutSeconds, TimeUnit.SECONDS);

            // little problem: here we are counting the "commit" time
            // inside the overall time spent for the execution of the consume operation
            // we should refactor this operation as for PulsarProducerOp, and use the passed callback
            // to track with precision the time spent for the operation and for the commit
            try (Timer.Context ctx = transactionCommitTimer.time()) {
                transaction.commit().get();
            }
        }

        if (logger.isDebugEnabled()) {
            SchemaType schemaType = pulsarSchema.getSchemaInfo().getType();

            if (PulsarActivityUtil.isAvroSchemaTypeStr(schemaType.name())) {
                org.apache.avro.Schema avroSchema = getSchemaFromConfiguration();
                org.apache.avro.generic.GenericRecord avroGenericRecord =
                    AvroUtil.GetGenericRecord_ApacheAvro(avroSchema, message.getData());
>>>>>>> 366feda8

        if (logger.isDebugEnabled()) {
            Object decodedPayload = message.getValue();
            if (decodedPayload instanceof GenericObject) {
                // GenericObject is a wrapper for Primitives, for AVRO/JSON structs and for KeyValu
                // we fall here with a configured AVRO schema or with AUTO_CONSUME
                GenericObject object = (GenericObject) decodedPayload;
                logger.debug("({}) message received: msg-key={}; msg-properties={}; msg-payload={}",
                    consumer.getConsumerName(),
                    message.getKey(),
                    message.getProperties(),
                    object.getNativeObject() + "");
            }
            else {
                logger.debug("({}) message received: msg-key={}; msg-properties={}; msg-payload={}",
                    consumer.getConsumerName(),
                    message.getKey(),
                    message.getProperties(),
                    new String(message.getData()));
            }
        }

        if (!payloadRttTrackingField.isEmpty()) {
<<<<<<< HEAD
            boolean done = false;
=======
>>>>>>> 366feda8
            Object decodedPayload = message.getValue();
            Long extractedSendTime = null;
            // if Pulsar is able to decode this it is better to let it do the work
            // because Pulsar caches the Schema, handles Schema evolution
            // as much efficiently as possible
<<<<<<< HEAD
            if (decodedPayload instanceof GenericRecord) { // AVRO and AUTO_CONSUME
                final GenericRecord pulsarGenericRecord = (GenericRecord) decodedPayload;

                Object field = null;
                // KeyValue is a special wrapper in Pulsar to represent a pair of values
                // a Key and a Value
                Object nativeObject = pulsarGenericRecord.getNativeObject();
                if (nativeObject instanceof KeyValue) {
                    KeyValue keyValue = (KeyValue) nativeObject;
                    // look into the Key
                    if (keyValue.getKey() instanceof GenericRecord) {
                        GenericRecord keyPart = (GenericRecord) keyValue.getKey();
                        try {
                            field = keyPart.getField(payloadRttTrackingField);
                        } catch (AvroRuntimeException err) {
                            // field is not in the key
                            logger.error("Cannot find {} in key {}: {}", payloadRttTrackingField, keyPart, err + "");
                        }
                    }
                    // look into the Value
                    if (keyValue.getValue() instanceof GenericRecord && field == null) {
                        GenericRecord valuePart = (GenericRecord) keyValue.getValue();
                        try {
                            field = valuePart.getField(payloadRttTrackingField);
                        } catch (AvroRuntimeException err) {
                            // field is not in the value
                            logger.error("Cannot find {} in value {}: {}", payloadRttTrackingField, valuePart, err + "");
                        }
                    }
                    if (field == null) {
                        throw new RuntimeException("Cannot find field {}" + payloadRttTrackingField + " in " + keyValue.getKey() + " and " + keyValue.getValue());
                    }
                } else {
                    field = pulsarGenericRecord.getField(payloadRttTrackingField);
                }

=======
            if (decodedPayload instanceof GenericRecord) {
                GenericRecord pulsarGenericRecord = (GenericRecord) decodedPayload;
                Object field = pulsarGenericRecord.getField(payloadRttTrackingField);
>>>>>>> 366feda8
                if (field != null) {
                    if (field instanceof Number) {
                        extractedSendTime = ((Number) field).longValue();
                    } else {
                        extractedSendTime = Long.valueOf(field.toString());
                    }
<<<<<<< HEAD
                } else {
                    logger.error("Cannot find {} in value {}", payloadRttTrackingField, pulsarGenericRecord);
                }
                done = true;
            }
            if (!done) {
=======
                }
            } else {
>>>>>>> 366feda8
                org.apache.avro.Schema avroSchema = getSchemaFromConfiguration();
                org.apache.avro.generic.GenericRecord avroGenericRecord =
                    AvroUtil.GetGenericRecord_ApacheAvro(avroSchema, message.getData());
                if (avroGenericRecord.hasField(payloadRttTrackingField)) {
                    extractedSendTime = (Long) avroGenericRecord.get(payloadRttTrackingField);
                }
            }
            if (extractedSendTime != null) {
<<<<<<< HEAD
                // fallout expects latencies in "ns" and not in "ms"
                long delta = TimeUnit.MILLISECONDS
                    .toNanos(System.currentTimeMillis() - extractedSendTime);
=======
                long delta = System.currentTimeMillis() - extractedSendTime;
>>>>>>> 366feda8
                payloadRttHistogram.update(delta);
            }
        }

        // keep track end-to-end message processing latency
        if (endToEndStartingTimeSource != EndToEndStartingTimeSource.NONE) {
            long startTimeStamp = 0L;
            switch (endToEndStartingTimeSource) {
                case MESSAGE_PUBLISH_TIME:
                    startTimeStamp = message.getPublishTime();
                    break;
                case MESSAGE_EVENT_TIME:
                    startTimeStamp = message.getEventTime();
                    break;
                case MESSAGE_PROPERTY_E2E_STARTING_TIME:
                    String startingTimeProperty = message.getProperty("e2e_starting_time");
                    startTimeStamp = startingTimeProperty != null ? Long.parseLong(startingTimeProperty) : 0L;
                    break;
            }
            if (startTimeStamp != 0L) {
                long e2eMsgLatency = System.currentTimeMillis() - startTimeStamp;
                e2eMsgProcLatencyHistogram.update(e2eMsgLatency);
            }
        }

        // keep track of message errors and update error counters
        if (seqTracking) checkAndUpdateMessageErrorCounter(message);

        int messageSize = message.getData().length;
        bytesCounter.inc(messageSize);
        messageSizeHistogram.update(messageSize);
    }

    private org.apache.avro.Schema getSchemaFromConfiguration() {
        String avroDefStr = pulsarSchema.getSchemaInfo().getSchemaDefinition();
        // no need for synchronization, this is only a cache
        // in case of the race we will parse the string twice, not a big
        if (avroSchema == null) {
            avroSchema =  AvroUtil.GetSchema_ApacheAvro(avroDefStr);
        }
        return avroSchema;
    }

}<|MERGE_RESOLUTION|>--- conflicted
+++ resolved
@@ -21,15 +21,9 @@
 import org.apache.logging.log4j.LogManager;
 import org.apache.logging.log4j.Logger;
 import org.apache.pulsar.client.api.*;
-<<<<<<< HEAD
-import org.apache.pulsar.client.api.schema.GenericObject;
-=======
->>>>>>> 366feda8
 import org.apache.pulsar.client.api.schema.GenericRecord;
 import org.apache.pulsar.client.api.transaction.Transaction;
-import org.apache.pulsar.common.schema.KeyValue;
-// this is from the Shaded version of Avro inside the Pulsar client jar
-import org.apache.pulsar.shade.org.apache.avro.AvroRuntimeException;
+import org.apache.pulsar.common.schema.SchemaType;
 
 public class PulsarConsumerOp implements PulsarOp {
 
@@ -180,7 +174,6 @@
 
     private void handleMessage(Transaction transaction, Message<?> message)
         throws PulsarClientException, InterruptedException, ExecutionException, TimeoutException {
-<<<<<<< HEAD
 
         // acknowledge the message as soon as possible
         if (!useTransaction) {
@@ -198,24 +191,6 @@
                 transaction.commit().get();
             }
         }
-=======
-
-        // acknowledge the message as soon as possible
-        if (!useTransaction) {
-            consumer.acknowledgeAsync(message.getMessageId())
-                .get(timeoutSeconds, TimeUnit.SECONDS);
-        } else {
-            consumer.acknowledgeAsync(message.getMessageId(), transaction)
-                .get(timeoutSeconds, TimeUnit.SECONDS);
-
-            // little problem: here we are counting the "commit" time
-            // inside the overall time spent for the execution of the consume operation
-            // we should refactor this operation as for PulsarProducerOp, and use the passed callback
-            // to track with precision the time spent for the operation and for the commit
-            try (Timer.Context ctx = transactionCommitTimer.time()) {
-                transaction.commit().get();
-            }
-        }
 
         if (logger.isDebugEnabled()) {
             SchemaType schemaType = pulsarSchema.getSchemaInfo().getType();
@@ -224,19 +199,12 @@
                 org.apache.avro.Schema avroSchema = getSchemaFromConfiguration();
                 org.apache.avro.generic.GenericRecord avroGenericRecord =
                     AvroUtil.GetGenericRecord_ApacheAvro(avroSchema, message.getData());
->>>>>>> 366feda8
-
-        if (logger.isDebugEnabled()) {
-            Object decodedPayload = message.getValue();
-            if (decodedPayload instanceof GenericObject) {
-                // GenericObject is a wrapper for Primitives, for AVRO/JSON structs and for KeyValu
-                // we fall here with a configured AVRO schema or with AUTO_CONSUME
-                GenericObject object = (GenericObject) decodedPayload;
+
                 logger.debug("({}) message received: msg-key={}; msg-properties={}; msg-payload={}",
                     consumer.getConsumerName(),
                     message.getKey(),
                     message.getProperties(),
-                    object.getNativeObject() + "");
+                    avroGenericRecord.toString());
             }
             else {
                 logger.debug("({}) message received: msg-key={}; msg-properties={}; msg-payload={}",
@@ -248,74 +216,22 @@
         }
 
         if (!payloadRttTrackingField.isEmpty()) {
-<<<<<<< HEAD
-            boolean done = false;
-=======
->>>>>>> 366feda8
             Object decodedPayload = message.getValue();
             Long extractedSendTime = null;
             // if Pulsar is able to decode this it is better to let it do the work
             // because Pulsar caches the Schema, handles Schema evolution
             // as much efficiently as possible
-<<<<<<< HEAD
-            if (decodedPayload instanceof GenericRecord) { // AVRO and AUTO_CONSUME
-                final GenericRecord pulsarGenericRecord = (GenericRecord) decodedPayload;
-
-                Object field = null;
-                // KeyValue is a special wrapper in Pulsar to represent a pair of values
-                // a Key and a Value
-                Object nativeObject = pulsarGenericRecord.getNativeObject();
-                if (nativeObject instanceof KeyValue) {
-                    KeyValue keyValue = (KeyValue) nativeObject;
-                    // look into the Key
-                    if (keyValue.getKey() instanceof GenericRecord) {
-                        GenericRecord keyPart = (GenericRecord) keyValue.getKey();
-                        try {
-                            field = keyPart.getField(payloadRttTrackingField);
-                        } catch (AvroRuntimeException err) {
-                            // field is not in the key
-                            logger.error("Cannot find {} in key {}: {}", payloadRttTrackingField, keyPart, err + "");
-                        }
-                    }
-                    // look into the Value
-                    if (keyValue.getValue() instanceof GenericRecord && field == null) {
-                        GenericRecord valuePart = (GenericRecord) keyValue.getValue();
-                        try {
-                            field = valuePart.getField(payloadRttTrackingField);
-                        } catch (AvroRuntimeException err) {
-                            // field is not in the value
-                            logger.error("Cannot find {} in value {}: {}", payloadRttTrackingField, valuePart, err + "");
-                        }
-                    }
-                    if (field == null) {
-                        throw new RuntimeException("Cannot find field {}" + payloadRttTrackingField + " in " + keyValue.getKey() + " and " + keyValue.getValue());
-                    }
-                } else {
-                    field = pulsarGenericRecord.getField(payloadRttTrackingField);
-                }
-
-=======
             if (decodedPayload instanceof GenericRecord) {
                 GenericRecord pulsarGenericRecord = (GenericRecord) decodedPayload;
                 Object field = pulsarGenericRecord.getField(payloadRttTrackingField);
->>>>>>> 366feda8
                 if (field != null) {
                     if (field instanceof Number) {
                         extractedSendTime = ((Number) field).longValue();
                     } else {
                         extractedSendTime = Long.valueOf(field.toString());
                     }
-<<<<<<< HEAD
-                } else {
-                    logger.error("Cannot find {} in value {}", payloadRttTrackingField, pulsarGenericRecord);
-                }
-                done = true;
-            }
-            if (!done) {
-=======
                 }
             } else {
->>>>>>> 366feda8
                 org.apache.avro.Schema avroSchema = getSchemaFromConfiguration();
                 org.apache.avro.generic.GenericRecord avroGenericRecord =
                     AvroUtil.GetGenericRecord_ApacheAvro(avroSchema, message.getData());
@@ -324,13 +240,7 @@
                 }
             }
             if (extractedSendTime != null) {
-<<<<<<< HEAD
-                // fallout expects latencies in "ns" and not in "ms"
-                long delta = TimeUnit.MILLISECONDS
-                    .toNanos(System.currentTimeMillis() - extractedSendTime);
-=======
                 long delta = System.currentTimeMillis() - extractedSendTime;
->>>>>>> 366feda8
                 payloadRttHistogram.update(delta);
             }
         }
