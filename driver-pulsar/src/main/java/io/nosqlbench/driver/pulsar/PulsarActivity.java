package io.nosqlbench.driver.pulsar;

import com.codahale.metrics.Timer;
import io.nosqlbench.driver.pulsar.ops.PulsarOp;
import io.nosqlbench.driver.pulsar.ops.ReadyPulsarOp;
import io.nosqlbench.driver.pulsar.util.PulsarActivityUtil;
import io.nosqlbench.driver.pulsar.util.PulsarNBClientConf;
import io.nosqlbench.engine.api.activityapi.core.ActivityDefObserver;
import io.nosqlbench.engine.api.activityapi.errorhandling.modular.NBErrorHandler;
import io.nosqlbench.engine.api.activityapi.planning.OpSequence;
import io.nosqlbench.engine.api.activityimpl.ActivityDef;
import io.nosqlbench.engine.api.activityimpl.OpDispenser;
import io.nosqlbench.engine.api.activityimpl.SimpleActivity;
import io.nosqlbench.engine.api.metrics.ActivityMetrics;
import org.apache.commons.lang3.StringUtils;
import org.apache.logging.log4j.LogManager;
import org.apache.logging.log4j.Logger;

import java.util.function.Supplier;

public class PulsarActivity extends SimpleActivity implements ActivityDefObserver {

    private final static Logger logger = LogManager.getLogger(PulsarActivity.class);

    public Timer bindTimer;
    public Timer executeTimer;
    private PulsarSpaceCache pulsarCache;

    private PulsarNBClientConf clientConf;
    private String serviceUrl;

<<<<<<< HEAD
    private OpSequence<OpDispenser<PulsarOp>> sequencer;
    // private PulsarClient activityClient;
=======
    private NBErrorHandler errorhandler;
    private OpSequence<LongFunction<PulsarOp>> sequencer;
>>>>>>> 2b55d7b3

    // private Supplier<PulsarSpace> clientSupplier;
    // private ThreadLocal<Supplier<PulsarClient>> tlClientSupplier;

    public PulsarActivity(ActivityDef activityDef) {
        super(activityDef);
    }

    @Override
    public void initActivity() {
        super.initActivity();

        bindTimer = ActivityMetrics.timer(activityDef, "bind");
        executeTimer = ActivityMetrics.timer(activityDef, "execute");

        String pulsarClntConfFile = activityDef.getParams().getOptionalString("config").orElse("config.properties");
        clientConf = new PulsarNBClientConf(pulsarClntConfFile);

        serviceUrl = activityDef.getParams().getOptionalString("service_url").orElse("pulsar://localhost:6650");

        pulsarCache = new PulsarSpaceCache(this);

        this.sequencer = createOpSequence((ot) -> new ReadyPulsarOp(ot, pulsarCache));
        setDefaultsFromOpSequence(sequencer);
        onActivityDefUpdate(activityDef);

        this.errorhandler = new NBErrorHandler(
            () -> activityDef.getParams().getOptionalString("errors").orElse("stop"),
            this::getExceptionMetrics
        );
    }

    @Override
    public synchronized void onActivityDefUpdate(ActivityDef activityDef) {
        super.onActivityDefUpdate(activityDef);
    }

    public OpSequence<OpDispenser<PulsarOp>> getSequencer() {
        return sequencer;
    }

    public PulsarNBClientConf getPulsarConf() {
        return clientConf;
    }
    public String getPulsarServiceUrl() { return serviceUrl; }

    public Timer getBindTimer() {
        return bindTimer;
    }

    public Timer getExecuteTimer() {
        return this.executeTimer;
    }
}<|MERGE_RESOLUTION|>--- conflicted
+++ resolved
@@ -9,13 +9,13 @@
 import io.nosqlbench.engine.api.activityapi.errorhandling.modular.NBErrorHandler;
 import io.nosqlbench.engine.api.activityapi.planning.OpSequence;
 import io.nosqlbench.engine.api.activityimpl.ActivityDef;
-import io.nosqlbench.engine.api.activityimpl.OpDispenser;
 import io.nosqlbench.engine.api.activityimpl.SimpleActivity;
 import io.nosqlbench.engine.api.metrics.ActivityMetrics;
 import org.apache.commons.lang3.StringUtils;
 import org.apache.logging.log4j.LogManager;
 import org.apache.logging.log4j.Logger;
 
+import java.util.function.LongFunction;
 import java.util.function.Supplier;
 
 public class PulsarActivity extends SimpleActivity implements ActivityDefObserver {
@@ -29,13 +29,8 @@
     private PulsarNBClientConf clientConf;
     private String serviceUrl;
 
-<<<<<<< HEAD
-    private OpSequence<OpDispenser<PulsarOp>> sequencer;
-    // private PulsarClient activityClient;
-=======
     private NBErrorHandler errorhandler;
     private OpSequence<LongFunction<PulsarOp>> sequencer;
->>>>>>> 2b55d7b3
 
     // private Supplier<PulsarSpace> clientSupplier;
     // private ThreadLocal<Supplier<PulsarClient>> tlClientSupplier;
@@ -73,14 +68,17 @@
         super.onActivityDefUpdate(activityDef);
     }
 
-    public OpSequence<OpDispenser<PulsarOp>> getSequencer() {
+    public OpSequence<LongFunction<PulsarOp>> getSequencer() {
         return sequencer;
     }
 
     public PulsarNBClientConf getPulsarConf() {
         return clientConf;
     }
-    public String getPulsarServiceUrl() { return serviceUrl; }
+
+    public String getPulsarServiceUrl() {
+        return serviceUrl;
+    }
 
     public Timer getBindTimer() {
         return bindTimer;
