package io.nosqlbench.driver.pulsar;

import com.codahale.metrics.Counter;
import com.codahale.metrics.Histogram;
import com.codahale.metrics.Timer;
import io.nosqlbench.driver.pulsar.ops.PulsarOp;
import io.nosqlbench.driver.pulsar.ops.ReadyPulsarOp;
import io.nosqlbench.driver.pulsar.util.PulsarActivityUtil;
import io.nosqlbench.driver.pulsar.util.PulsarNBClientConf;
import io.nosqlbench.engine.api.activityapi.core.ActivityDefObserver;
import io.nosqlbench.engine.api.activityapi.errorhandling.modular.NBErrorHandler;
import io.nosqlbench.engine.api.activityapi.planning.OpSequence;
import io.nosqlbench.engine.api.activityimpl.ActivityDef;
import io.nosqlbench.engine.api.activityimpl.OpDispenser;
import io.nosqlbench.engine.api.activityimpl.SimpleActivity;
import io.nosqlbench.engine.api.metrics.ActivityMetrics;
import org.apache.commons.lang3.BooleanUtils;
import org.apache.commons.lang3.StringUtils;
import org.apache.logging.log4j.LogManager;
import org.apache.logging.log4j.Logger;
import org.apache.pulsar.client.admin.PulsarAdmin;
import org.apache.pulsar.client.admin.PulsarAdminBuilder;
import org.apache.pulsar.client.api.PulsarClientException;

public class PulsarActivity extends SimpleActivity implements ActivityDefObserver {

    private final static Logger logger = LogManager.getLogger(PulsarActivity.class);

    public Timer bindTimer;
    public Timer executeTimer;
    public Counter bytesCounter;
    public Histogram messagesizeHistogram;
    private PulsarSpaceCache pulsarCache;
    private PulsarAdmin pulsarAdmin;

    private PulsarNBClientConf clientConf;
    // e.g. pulsar://localhost:6650
    private String pulsarSvcUrl;
    // e.g. http://localhost:8080
    private String webSvcUrl;

    private NBErrorHandler errorhandler;
    private OpSequence<OpDispenser<PulsarOp>> sequencer;

    // private Supplier<PulsarSpace> clientSupplier;
    // private ThreadLocal<Supplier<PulsarClient>> tlClientSupplier;

    public PulsarActivity(ActivityDef activityDef) {
        super(activityDef);
    }

    private void initPulsarAdmin() {
        PulsarAdminBuilder adminBuilder =
            PulsarAdmin.builder()
            .serviceHttpUrl(webSvcUrl);

        try {
            String authPluginClassName =
                (String) clientConf.getClientConfValue(PulsarActivityUtil.CLNT_CONF_KEY.authPulginClassName.label);
            String authParams =
                (String) clientConf.getClientConfValue(PulsarActivityUtil.CLNT_CONF_KEY.authParams.label);

            String useTlsStr =
                (String) clientConf.getClientConfValue(PulsarActivityUtil.CLNT_CONF_KEY.useTls.label);
            boolean useTls = BooleanUtils.toBoolean(useTlsStr);

            String tlsTrustCertsFilePath =
                (String) clientConf.getClientConfValue(PulsarActivityUtil.CLNT_CONF_KEY.tlsTrustCertsFilePath.label);

            String tlsAllowInsecureConnectionStr =
                (String) clientConf.getClientConfValue(PulsarActivityUtil.CLNT_CONF_KEY.tlsAllowInsecureConnection.label);
            boolean tlsAllowInsecureConnection = BooleanUtils.toBoolean(tlsAllowInsecureConnectionStr);

            String tlsHostnameVerificationEnableStr =
                (String) clientConf.getClientConfValue(PulsarActivityUtil.CLNT_CONF_KEY.tlsHostnameVerificationEnable.label);
            boolean tlsHostnameVerificationEnable = BooleanUtils.toBoolean(tlsHostnameVerificationEnableStr);

            if ( !StringUtils.isAnyBlank(authPluginClassName, authParams) ) {
                adminBuilder = adminBuilder.authentication(authPluginClassName, authParams);
            }

            if ( useTls ) {
                adminBuilder = adminBuilder
                    .useKeyStoreTls(useTls)
                    .allowTlsInsecureConnection(tlsAllowInsecureConnection)
                    .enableTlsHostnameVerification(tlsHostnameVerificationEnable);

                if (!StringUtils.isBlank(tlsTrustCertsFilePath))
                    adminBuilder = adminBuilder.tlsTrustCertsFilePath(tlsTrustCertsFilePath);

            }

            pulsarAdmin = adminBuilder.build();

        } catch (PulsarClientException e) {
            logger.error("Fail to create PulsarAdmin from global configuration!");
            throw new RuntimeException("Fail to create PulsarAdmin from global configuration!");
        }
    }

    @Override
    public void initActivity() {
        super.initActivity();

        bindTimer = ActivityMetrics.timer(activityDef, "bind");
        executeTimer = ActivityMetrics.timer(activityDef, "execute");
<<<<<<< HEAD

        String pulsarClntConfFile =
            activityDef.getParams().getOptionalString("config").orElse("config.properties");
=======
        bytesCounter = ActivityMetrics.counter(activityDef, "bytes");
        messagesizeHistogram = ActivityMetrics.histogram(activityDef, "messagesize");
        String pulsarClntConfFile = activityDef.getParams().getOptionalString("config").orElse("config.properties");
>>>>>>> dcbea0eb
        clientConf = new PulsarNBClientConf(pulsarClntConfFile);

        pulsarSvcUrl =
            activityDef.getParams().getOptionalString("service_url").orElse("pulsar://localhost:6650");
        webSvcUrl =
            activityDef.getParams().getOptionalString("web_url").orElse("pulsar://localhost:8080");

        initPulsarAdmin();

        pulsarCache = new PulsarSpaceCache(this);

        this.sequencer = createOpSequence((ot) -> new ReadyPulsarOp(ot, pulsarCache, this));
        setDefaultsFromOpSequence(sequencer);
        onActivityDefUpdate(activityDef);

        this.errorhandler = new NBErrorHandler(
            () -> activityDef.getParams().getOptionalString("errors").orElse("stop"),
            this::getExceptionMetrics
        );
    }

    public NBErrorHandler getErrorhandler() {
        return errorhandler;
    }

    @Override
    public synchronized void onActivityDefUpdate(ActivityDef activityDef) {
        super.onActivityDefUpdate(activityDef);
    }

    public OpSequence<OpDispenser<PulsarOp>> getSequencer() {
        return sequencer;
    }

    public PulsarNBClientConf getPulsarConf() {
        return clientConf;
    }

    public String getPulsarSvcUrl() {
        return pulsarSvcUrl;
    }

    public String getWebSvcUrl() { return webSvcUrl; }

    public PulsarAdmin getPulsarAdmin() { return pulsarAdmin; }

    public Timer getBindTimer() {
        return bindTimer;
    }

    public Timer getExecuteTimer() {
        return this.executeTimer;
    }

    public Counter getBytesCounter() {
        return bytesCounter;
    }

    public Histogram getMessagesizeHistogram() {
        return messagesizeHistogram;
    }
}<|MERGE_RESOLUTION|>--- conflicted
+++ resolved
@@ -30,6 +30,7 @@
     public Timer executeTimer;
     public Counter bytesCounter;
     public Histogram messagesizeHistogram;
+
     private PulsarSpaceCache pulsarCache;
     private PulsarAdmin pulsarAdmin;
 
@@ -104,15 +105,11 @@
 
         bindTimer = ActivityMetrics.timer(activityDef, "bind");
         executeTimer = ActivityMetrics.timer(activityDef, "execute");
-<<<<<<< HEAD
+        bytesCounter = ActivityMetrics.counter(activityDef, "bytes");
+        messagesizeHistogram = ActivityMetrics.histogram(activityDef, "messagesize");
 
         String pulsarClntConfFile =
             activityDef.getParams().getOptionalString("config").orElse("config.properties");
-=======
-        bytesCounter = ActivityMetrics.counter(activityDef, "bytes");
-        messagesizeHistogram = ActivityMetrics.histogram(activityDef, "messagesize");
-        String pulsarClntConfFile = activityDef.getParams().getOptionalString("config").orElse("config.properties");
->>>>>>> dcbea0eb
         clientConf = new PulsarNBClientConf(pulsarClntConfFile);
 
         pulsarSvcUrl =
