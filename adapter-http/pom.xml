<!--
  ~ Copyright (c) 2022-2023 nosqlbench
  ~
  ~ Licensed under the Apache License, Version 2.0 (the "License");
  ~ you may not use this file except in compliance with the License.
  ~ You may obtain a copy of the License at
  ~
  ~     http://www.apache.org/licenses/LICENSE-2.0
  ~
  ~ Unless required by applicable law or agreed to in writing, software
  ~ distributed under the License is distributed on an "AS IS" BASIS,
  ~ WITHOUT WARRANTIES OR CONDITIONS OF ANY KIND, either express or implied.
  ~ See the License for the specific language governing permissions and
  ~ limitations under the License.
  -->

<project xmlns="http://maven.apache.org/POM/4.0.0" xmlns:xsi="http://www.w3.org/2001/XMLSchema-instance" xsi:schemaLocation="http://maven.apache.org/POM/4.0.0 http://maven.apache.org/xsd/maven-4.0.0.xsd">
    <modelVersion>4.0.0</modelVersion>

    <parent>
        <artifactId>mvn-defaults</artifactId>
        <groupId>io.nosqlbench</groupId>
        <version>${revision}</version>
        <relativePath>../mvn-defaults</relativePath>
    </parent>

    <artifactId>adapter-http</artifactId>
    <packaging>jar</packaging>
    <name>${project.artifactId}</name>

    <description>
        A HTTP nosqlbench ActivityType (AT) driver module;
        This provides the ability to generate HTTP requests with nosqlbench
    </description>

    <dependencies>

        <dependency>
            <groupId>io.nosqlbench</groupId>
            <artifactId>adapters-api</artifactId>
            <version>${revision}</version>
            <scope>compile</scope>
        </dependency>

        <dependency>
            <groupId>org.snakeyaml</groupId>
            <artifactId>snakeyaml-engine</artifactId>
            <version>2.7</version>
        </dependency>

        <dependency>
            <groupId>com.google.code.gson</groupId>
            <artifactId>gson</artifactId>
        </dependency>

        <dependency>
            <groupId>org.openapitools</groupId>
            <artifactId>openapi-generator</artifactId>
<<<<<<< HEAD
            <version>7.0.0-beta</version>
            <exclusions>
                <exclusion>
                    <groupId>org.slf4j</groupId>
                    <artifactId>*</artifactId>
                </exclusion>
            </exclusions>
=======
            <version>7.1.0</version>
>>>>>>> 1b7b2644
        </dependency>
        <dependency>
            <groupId>io.swagger.parser.v3</groupId>
            <artifactId>swagger-parser</artifactId>
            <version>2.1.18</version>
        </dependency>
        <dependency>
            <groupId>io.swagger.core.v3</groupId>
            <artifactId>swagger-core</artifactId>
            <version>2.2.19</version>
        </dependency>
    </dependencies>

</project><|MERGE_RESOLUTION|>--- conflicted
+++ resolved
@@ -56,17 +56,13 @@
         <dependency>
             <groupId>org.openapitools</groupId>
             <artifactId>openapi-generator</artifactId>
-<<<<<<< HEAD
-            <version>7.0.0-beta</version>
+            <version>7.1.0</version>
             <exclusions>
                 <exclusion>
                     <groupId>org.slf4j</groupId>
                     <artifactId>*</artifactId>
                 </exclusion>
             </exclusions>
-=======
-            <version>7.1.0</version>
->>>>>>> 1b7b2644
         </dependency>
         <dependency>
             <groupId>io.swagger.parser.v3</groupId>
