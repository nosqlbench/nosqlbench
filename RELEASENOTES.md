--- conflicted
+++ resolved
@@ -1,6 +1,3 @@
-<<<<<<< HEAD
-2a1284c3 (HEAD -> master) sync up mongo version and enable
-=======
 2a1284c3 (HEAD -> master) sync up mongo version and enable
 d3b3490b formatting
 6d8443e6 simplify command builder
@@ -12,5 +9,4 @@
 98bb5feb support more grafana datasources and dashboards
 3aea85cb use named steps in bundled workloads
 0fd96c9c added astra-specific schema support for Astra or DSE with guardrail enabled
-eb41be7e organize cql op functions
->>>>>>> 2bf76b98
+eb41be7e organize cql op functions