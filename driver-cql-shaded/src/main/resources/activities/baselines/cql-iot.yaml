# nb -v run driver=cql yaml=cql-iot tags=phase:schema host=dsehost
description: |
  This workload emulates a time-series data model and access patterns.

scenarios:
  default:
<<<<<<< HEAD
    schema: run driver=cql tags==phase:schema threads==1 cycles==UNDEF
    rampup: run driver=cql tags==phase:rampup cycles===TEMPLATE(rampup-cycles,10000000) threads=auto
    main: run driver=cql tags==phase:main cycles===TEMPLATE(main-cycles,10000000) threads=auto

=======
    - run driver=cql tags==phase:schema threads==1 cycles==UNDEF
    - run driver=cql tags==phase:rampup cycles===TEMPLATE(rampup-cycles,10000000) threads=auto
    - run driver=cql tags==phase:main cycles===TEMPLATE(main-cycles,10000000) threads=auto
  astra:
    - run driver=cql tags==phase:schema-astra threads==1 cycles==UNDEF
    - run driver=cql tags==phase:rampup cycles===TEMPLATE(rampup-cycles,10000000) threads=auto
    - run driver=cql tags==phase:main cycles===TEMPLATE(main-cycles,10000000) threads=auto      
>>>>>>> 03786d21
params:
  instrument: TEMPLATE(instrument,false)
bindings:
  machine_id: Mod(<<sources:10000>>); ToHashedUUID() -> java.util.UUID
  sensor_name: HashedLineToString('data/variable_words.txt')
  time: Mul(<<timespeed:100>>L); Div(<<sources:10000>>L); ToDate()
  cell_timestamp: Mul(<<timespeed:100>>L); Div(<<sources:10000>>L); Mul(1000L)
  sensor_value: Normal(0.0,5.0); Add(100.0) -> double
  station_id: Div(<<sources:10000>>);Mod(<<stations:100>>); ToHashedUUID() -> java.util.UUID
  data: HashedFileExtractToString('data/lorem_ipsum_full.txt',800,1200)
blocks:
  - tags:
      phase: schema
    params:
      prepared: false
    statements:
     - create-keyspace: |
        create keyspace if not exists <<keyspace:baselines>>
        WITH replication = {'class': 'SimpleStrategy', 'replication_factor': '<<rf:1>>'}
        AND durable_writes = true;
       tags:
         name: create-keyspace
     - create-table : |
        create table if not exists <<keyspace:baselines>>.<<table:iot>> (
        machine_id UUID,     // source machine
        sensor_name text,    // sensor name
        time timestamp,      // timestamp of collection
        sensor_value double, //
        station_id UUID,     // source location
        data text,
        PRIMARY KEY ((machine_id, sensor_name), time)
        ) WITH CLUSTERING ORDER BY (time DESC)
         AND compression = { 'sstable_compression' : '<<compression:LZ4Compressor>>' }
         AND compaction = {
         'class': 'TimeWindowCompactionStrategy',
         'compaction_window_size': <<expiry_minutes:60>>,
         'compaction_window_unit': 'MINUTES'
        };
       tags:
         name: create-table
     - truncate-table: |
         truncate table <<keyspace:baselines>>.<<table:iot>>;
       tags:
         name: truncate-table
  - tags:
      phase: schema-astra
    params:
      prepared: false
    statements:
     - create-table-astra : |
        create table if not exists <<keyspace:baselines>>.<<table:iot>> (
        machine_id UUID,     // source machine
        sensor_name text,    // sensor name
        time timestamp,      // timestamp of collection
        sensor_value double, //
        station_id UUID,     // source location
        data text,
        PRIMARY KEY ((machine_id, sensor_name), time)
        ) WITH CLUSTERING ORDER BY (time DESC);
       tags:
         name: create-table-astra
  - tags:
      phase: rampup
    params:
      cl: <<write_cl:LOCAL_QUORUM>>
    statements:
     - insert-rampup: |
        insert into  <<keyspace:baselines>>.<<table:iot>>
        (machine_id, sensor_name, time, sensor_value, station_id, data)
        values ({machine_id}, {sensor_name}, {time}, {sensor_value}, {station_id}, {data})
        using timestamp {cell_timestamp}
       idempotent: true
       tags:
         name: insert-rampup
       params:
         instrument: TEMPLATE(instrument-writes,TEMPLATE(instrument,false))
  - tags:
      phase: verify
      type: read
    params:
      ratio: 1
      cl: <<read_cl:LOCAL_QUORUM>>
    statements:
     - select-verify: |
         select * from <<keyspace:baselines>>.<<table:iot>>
         where machine_id={machine_id} and sensor_name={sensor_name} and time={time};
       verify-fields: "*, -cell_timestamp"
       tags:
         name: select-verify
       params:
         instrument: TEMPLATE(instrument-reads,TEMPLATE(instrument,false))
  - tags:
      phase: main
      type: read
    params:
      ratio: <<read_ratio:1>>
      cl: <<read_cl:LOCAL_QUORUM>>
    statements:
     - select-read: |
         select * from <<keyspace:baselines>>.<<table:iot>>
         where machine_id={machine_id} and sensor_name={sensor_name}
         limit <<limit:10>>
       tags:
         name: select-read
       params:
         instrument: TEMPLATE(instrument-reads,TEMPLATE(instrument,false))

  - tags:
      phase: main
      type: write
    params:
      ratio: <<write_ratio:9>>
      cl: <<write_cl:LOCAL_QUORUM>>
    statements:
     - insert-main: |
        insert into <<keyspace:baselines>>.<<table:iot>>
        (machine_id, sensor_name, time, sensor_value, station_id, data)
        values ({machine_id}, {sensor_name}, {time}, {sensor_value}, {station_id}, {data})
        using timestamp {cell_timestamp}
       idempotent: true
       tags:
         name: insert-main
       params:
         instrument: TEMPLATE(instrument-writes,TEMPLATE(instrument,false))
<|MERGE_RESOLUTION|>--- conflicted
+++ resolved
@@ -4,20 +4,13 @@
 
 scenarios:
   default:
-<<<<<<< HEAD
     schema: run driver=cql tags==phase:schema threads==1 cycles==UNDEF
     rampup: run driver=cql tags==phase:rampup cycles===TEMPLATE(rampup-cycles,10000000) threads=auto
     main: run driver=cql tags==phase:main cycles===TEMPLATE(main-cycles,10000000) threads=auto
-
-=======
-    - run driver=cql tags==phase:schema threads==1 cycles==UNDEF
-    - run driver=cql tags==phase:rampup cycles===TEMPLATE(rampup-cycles,10000000) threads=auto
-    - run driver=cql tags==phase:main cycles===TEMPLATE(main-cycles,10000000) threads=auto
   astra:
-    - run driver=cql tags==phase:schema-astra threads==1 cycles==UNDEF
-    - run driver=cql tags==phase:rampup cycles===TEMPLATE(rampup-cycles,10000000) threads=auto
-    - run driver=cql tags==phase:main cycles===TEMPLATE(main-cycles,10000000) threads=auto      
->>>>>>> 03786d21
+    schema: run driver=cql tags==phase:schema-astra threads==1 cycles==UNDEF
+    rampup: run driver=cql tags==phase:rampup cycles===TEMPLATE(rampup-cycles,10000000) threads=auto
+    main: run driver=cql tags==phase:main cycles===TEMPLATE(main-cycles,10000000) threads=auto
 params:
   instrument: TEMPLATE(instrument,false)
 bindings:
