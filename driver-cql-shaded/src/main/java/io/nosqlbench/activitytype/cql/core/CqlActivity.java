package io.nosqlbench.activitytype.cql.core;

import com.codahale.metrics.Histogram;
import com.codahale.metrics.Meter;
import com.codahale.metrics.Timer;
import com.datastax.driver.core.*;
import io.nosqlbench.activitytype.cql.api.ErrorResponse;
import io.nosqlbench.activitytype.cql.api.ResultSetCycleOperator;
import io.nosqlbench.activitytype.cql.api.RowCycleOperator;
import io.nosqlbench.activitytype.cql.api.StatementFilter;
import io.nosqlbench.activitytype.cql.codecsupport.UDTCodecInjector;
import io.nosqlbench.activitytype.cql.errorhandling.HashedCQLErrorHandler;
import io.nosqlbench.activitytype.cql.errorhandling.NBCycleErrorHandler;
import io.nosqlbench.activitytype.cql.statements.binders.CqlBinderTypes;
import io.nosqlbench.activitytype.cql.statements.core.*;
import io.nosqlbench.activitytype.cql.statements.modifiers.StatementModifier;
import io.nosqlbench.activitytype.cql.statements.rowoperators.RowCycleOperators;
import io.nosqlbench.activitytype.cql.statements.rowoperators.Save;
import io.nosqlbench.activitytype.cql.statements.rowoperators.verification.DiffType;
import io.nosqlbench.activitytype.cql.statements.rowoperators.verification.RowDifferencer;
import io.nosqlbench.activitytype.cql.statements.rowoperators.verification.VerificationMetrics;
import io.nosqlbench.activitytype.cql.statements.rowoperators.verification.VerifierBuilder;
import io.nosqlbench.activitytype.cql.statements.rsoperators.AssertSingleRowResultSet;
import io.nosqlbench.activitytype.cql.statements.rsoperators.ResultSetCycleOperators;
import io.nosqlbench.activitytype.cql.statements.rsoperators.TraceLogger;
import io.nosqlbench.engine.api.activityapi.core.Activity;
import io.nosqlbench.engine.api.activityapi.core.ActivityDefObserver;
import io.nosqlbench.engine.api.activityapi.planning.OpSequence;
import io.nosqlbench.engine.api.activityapi.planning.SequencePlanner;
import io.nosqlbench.engine.api.activityapi.planning.SequencerType;
import io.nosqlbench.engine.api.activityconfig.StatementsLoader;
import io.nosqlbench.engine.api.activityconfig.rawyaml.RawStmtDef;
import io.nosqlbench.engine.api.activityconfig.rawyaml.RawStmtsBlock;
import io.nosqlbench.engine.api.activityconfig.rawyaml.RawStmtsDoc;
import io.nosqlbench.engine.api.activityconfig.rawyaml.RawStmtsDocList;
import io.nosqlbench.engine.api.activityconfig.yaml.OpTemplate;
import io.nosqlbench.engine.api.activityconfig.yaml.StmtsDocList;
import io.nosqlbench.engine.api.activityimpl.ActivityDef;
import io.nosqlbench.engine.api.activityimpl.ParameterMap;
import io.nosqlbench.engine.api.activityimpl.SimpleActivity;
import io.nosqlbench.engine.api.metrics.ActivityMetrics;
import io.nosqlbench.engine.api.metrics.ExceptionCountMetrics;
import io.nosqlbench.engine.api.metrics.ExceptionHistoMetrics;
import io.nosqlbench.engine.api.metrics.ThreadLocalNamedTimers;
import io.nosqlbench.engine.api.templating.StrInterpolator;
import io.nosqlbench.engine.api.util.SimpleConfig;
import io.nosqlbench.engine.api.util.TagFilter;
import io.nosqlbench.engine.api.util.Unit;
import io.nosqlbench.nb.api.config.params.Element;
import io.nosqlbench.nb.api.errors.BasicError;
import io.nosqlbench.virtdata.core.bindings.Bindings;
import io.nosqlbench.virtdata.core.templates.ParsedTemplate;
import org.apache.commons.lang3.StringUtils;
import org.apache.logging.log4j.LogManager;
import org.apache.logging.log4j.Logger;

import java.io.FileWriter;
import java.io.IOException;
import java.io.Writer;
import java.nio.charset.StandardCharsets;
import java.util.*;
import java.util.regex.Matcher;
import java.util.regex.Pattern;

@SuppressWarnings("Duplicates")
public class CqlActivity extends SimpleActivity implements Activity, ActivityDefObserver {

    private final static Logger logger = LogManager.getLogger(CqlActivity.class);
    private final ExceptionCountMetrics exceptionCountMetrics;
    private final ExceptionHistoMetrics exceptionHistoMetrics;
    private final ActivityDef activityDef;
    private final Map<String, Writer> namedWriters = new HashMap<>();
    protected List<OpTemplate> stmts;
    Timer retryDelayTimer;
    Timer pagesTimer;
    Histogram skippedTokensHisto;
    Histogram resultSetSizeHisto;
    Meter rowsCounter;
    int maxpages;
    private HashedCQLErrorHandler errorHandler;
    private OpSequence<ReadyCQLStatement> opsequence;
    private Session session;
    private int maxTries;
    private StatementFilter statementFilter;
    private Boolean showcql;
    private List<RowCycleOperator> rowCycleOperators;
    private List<ResultSetCycleOperator> resultSetCycleOperators;
    private List<StatementModifier> statementModifiers;
    private Long maxTotalOpsInFlight;
    private long retryDelay;
    private long maxRetryDelay;
    private boolean retryReplace;
    private String pooling;
    private VerificationMetrics verificationMetrics;


    public CqlActivity(ActivityDef activityDef) {
        super(activityDef);
        this.activityDef = activityDef;
        exceptionCountMetrics = new ExceptionCountMetrics(activityDef);
        exceptionHistoMetrics = new ExceptionHistoMetrics(activityDef);
    }

    private void registerCodecs(Session session) {
        UDTCodecInjector injector = new UDTCodecInjector();
        injector.injectUserProvidedCodecs(session, true);
    }


    @Override
    public synchronized void initActivity() {
        logger.debug("initializing activity: " + this.activityDef.getAlias());
        session = getSession();

        if (getParams().getOptionalBoolean("usercodecs").orElse(false)) {
            registerCodecs(session);
        }
        initSequencer();
        setDefaultsFromOpSequence(this.opsequence);

        retryDelayTimer = ActivityMetrics.timer(activityDef, "retry-delay");
        pagesTimer = ActivityMetrics.timer(activityDef, "pages");
        rowsCounter = ActivityMetrics.meter(activityDef, "rows");
        skippedTokensHisto = ActivityMetrics.histogram(activityDef, "skipped-tokens");
        resultSetSizeHisto = ActivityMetrics.histogram(activityDef, "resultset-size");
        onActivityDefUpdate(activityDef);
        logger.debug("activity fully initialized: " + this.activityDef.getAlias());
    }

    public synchronized Session getSession() {
        if (session == null) {
            session = CQLSessionCache.get().getSession(this.getActivityDef());
        }
        return session;
    }

    // for testing
    public static String canonicalizeBindings(String input) {
        StringBuilder sb = new StringBuilder();
        Pattern questionPattern = Pattern.compile("\\?(?<arg>\\w+)");
        Matcher matcher = questionPattern.matcher(input);
        int count = 0;
        while (matcher.find()) {
            matcher.appendReplacement(sb, "{" + matcher.group("arg") + "}");
            count++;
        }
        matcher.appendTail(sb);
        if (count > 0) {
            logger.warn("You are using deprecated data binding syntax in '" + input + "'. This is supported in the classic CQL driver," +
                " but it is not recognized by other workloads. Please change to the {standard} binding syntax. The canonical" +
                " syntax for CQL is rendered automatically.");
        }
        return sb.toString();

    }

    private void initSequencer() {

        Session session = getSession();
        Map<String, Object> fconfig = Map.of("session", session);

        SequencerType sequencerType = SequencerType.valueOf(
            getParams().getOptionalString("seq").orElse("bucket")
        );
        SequencePlanner<ReadyCQLStatement> planner = new SequencePlanner<>(sequencerType);

        StmtsDocList unfiltered = loadStmtsYaml();

        // log tag filtering results
        String tagfilter = activityDef.getParams().getOptionalString("tags").orElse("");
        TagFilter tagFilter = new TagFilter(tagfilter);
        unfiltered.getStmts().stream().map(tagFilter::matchesTaggedResult).forEach(r -> logger.debug(r.getLog()));

        stmts = unfiltered.getStmts(tagfilter);

        if (stmts.size() == 0) {
            throw new RuntimeException("There were no unfiltered statements found for this activity.");
        }

        Set<String> timerStarts = new HashSet<>();
        Set<String> timerStops = new HashSet<>();

        for (OpTemplate stmtDef : stmts) {

            ParsedTemplate parsed = stmtDef.getParsed(CqlActivity::canonicalizeBindings).orElseThrow();
            boolean prepared = stmtDef.getParamOrDefault("prepared", true);
            boolean parameterized = stmtDef.getParamOrDefault("parameterized", false);
            long ratio = stmtDef.getParamOrDefault("ratio", 1);

            //parsed.applyStmtTransform(this::canonicalizeBindings);
            Optional<ConsistencyLevel> cl = stmtDef.getOptionalStringParam("cl", String.class).map(ConsistencyLevel::valueOf);
            Optional<ConsistencyLevel> serial_cl = stmtDef.getOptionalStringParam("serial_cl").map(ConsistencyLevel::valueOf);
            Optional<Boolean> idempotent = stmtDef.getOptionalStringParam("idempotent", Boolean.class);

            StringBuilder psummary = new StringBuilder();

            boolean instrument = stmtDef.getOptionalStringParam("instrument", Boolean.class)
                .or(() -> getParams().getOptionalBoolean("instrument"))
                .orElse(false);

            String logresultcsv = stmtDef.getParamOrDefault("logresultcsv", "");

            String logresultcsv_act = getParams().getOptionalString("logresultcsv").orElse("");

            if (!logresultcsv_act.isEmpty() && !logresultcsv_act.equalsIgnoreCase("true")) {
                throw new RuntimeException("At the activity level, only logresultcsv=true is allowed, no other values.");
            }
            logresultcsv = !logresultcsv.isEmpty() ? logresultcsv : logresultcsv_act;
            logresultcsv = !logresultcsv.equalsIgnoreCase("true") ? logresultcsv : stmtDef.getName() + "--results.csv";

            logger.debug("readying statement[" + (prepared ? "" : "un") + "prepared]:" + parsed.getStmt());

            ReadyCQLStatementTemplate template;
            String stmtForDriver = parsed.getPositionalStatement(s -> "?");


            if (prepared) {
                psummary.append(" prepared=>true");
                PreparedStatement prepare = getSession().prepare(stmtForDriver);
                cl.ifPresent((conlvl) -> {
                    psummary.append(" consistency_level=>").append(conlvl);
                    prepare.setConsistencyLevel(conlvl);
                });
                serial_cl.ifPresent((scl) -> {
                    psummary.append(" serial_consistency_level=>").append(serial_cl);
                    prepare.setSerialConsistencyLevel(scl);
                });
                idempotent.ifPresent((i) -> {
                    psummary.append(" idempotent=").append(idempotent);
                    prepare.setIdempotent(i);
                });

                CqlBinderTypes binderType = stmtDef.getOptionalStringParam("binder")
                    .map(CqlBinderTypes::valueOf)
                    .orElse(CqlBinderTypes.DEFAULT);

                template = new ReadyCQLStatementTemplate(fconfig, binderType, getSession(), prepare, ratio,
                    stmtDef.getName());
            } else {
                SimpleStatement simpleStatement = new SimpleStatement(stmtForDriver);
                cl.ifPresent((conlvl) -> {
                    psummary.append(" consistency_level=>").append(conlvl);
                    simpleStatement.setConsistencyLevel(conlvl);
                });
                serial_cl.ifPresent((scl) -> {
                    psummary.append(" serial_consistency_level=>").append(scl);
                    simpleStatement.setSerialConsistencyLevel(scl);
                });
                idempotent.ifPresent((i) -> {
                    psummary.append(" idempotent=>").append(i);
                    simpleStatement.setIdempotent(i);
                });
                template = new ReadyCQLStatementTemplate(fconfig, getSession(), simpleStatement, ratio,
<<<<<<< HEAD
                    stmtDef.getName(), parameterized, null, null);
=======
                    parsed.getName(), parameterized);
>>>>>>> 98ec7718
            }

            Element params = stmtDef.getParamReader();

            params.get("start-timers", String.class)
                .map(s -> s.split(", *"))
                .map(Arrays::asList)
                .orElse(List.of())
                .stream()
                .forEach(name -> {
                    ThreadLocalNamedTimers.addTimer(activityDef, name);
                    template.addTimerStart(name);
                    timerStarts.add(name);
                });

            params.get("stop-timers", String.class)
                .map(s -> s.split(", *"))
                .map(Arrays::asList)
                .orElse(List.of())
                .stream()
                .forEach(name -> {
                    template.addTimerStop(name);
                    timerStops.add(name);
                });


            stmtDef.getOptionalStringParam("save")
                .map(s -> s.split("[,: ]"))
                .map(Save::new)
                .ifPresent(save_op -> {
                    psummary.append(" save=>").append(save_op);
                    template.addRowCycleOperators(save_op);
                });

            stmtDef.getOptionalStringParam("rsoperators")
                .map(s -> s.split(","))
                .stream().flatMap(Arrays::stream)
                .map(ResultSetCycleOperators::newOperator)
                .forEach(rso -> {
                    psummary.append(" rsop=>").append(rso);
                    template.addResultSetOperators(rso);
                });

            stmtDef.getOptionalStringParam("rowoperators")
                .map(s -> s.split(","))
                .stream().flatMap(Arrays::stream)
                .map(RowCycleOperators::newOperator)
                .forEach(ro -> {
                    psummary.append(" rowop=>").append(ro);
                    template.addRowCycleOperators(ro);
                });


            // If verify is set on activity, assume all fields should be verified for every
            // statement, otherwise, do per-statement verification for ops which have
            // a verify param

            if (activityDef.getParams().containsKey("verify") ||
                stmtDef.getParams().containsKey("verify") ||
                stmtDef.getParams().containsKey("verify-fields")) {

                String verify = stmtDef.getOptionalStringParam("verify")
                    .or(() -> stmtDef.getOptionalStringParam("verify-fields"))
                    .or(() -> activityDef.getParams().getOptionalString("verify"))
                    .orElse("*");

                DiffType diffType = stmtDef.getOptionalStringParam("compare")
                    .or(() -> activityDef.getParams().getOptionalString("compare"))
                    .map(DiffType::valueOf).orElse(DiffType.reffields);

                Bindings expected = VerifierBuilder.getExpectedValuesTemplate(stmtDef).resolveBindings();
                VerificationMetrics vmetrics = getVerificationMetrics();

                RowDifferencer.ThreadLocalWrapper differencer = new RowDifferencer.ThreadLocalWrapper(vmetrics, expected, diffType);
                psummary.append(" rowop=>verify-fields:").append(differencer);

                template.addResultSetOperators(new AssertSingleRowResultSet());
                template.addRowCycleOperators(differencer);
            }


            if (instrument) {
                logger.info("Adding per-statement success and error and resultset-size timers to statement '" + stmtDef.getName() + "'");
                template.instrument(this);
                psummary.append(" instrument=>true");
            }

            if (!logresultcsv.isEmpty()) {
                logger.info("Adding per-statement result CSV logging to statement '" + stmtDef.getName() + "'");
                template.logResultCsv(this, logresultcsv);
                psummary.append(" logresultcsv=>").append(logresultcsv);
            }

            template.getContextualBindings().getBindingsTemplate().addFieldBindings(stmtDef.getParsed().orElseThrow().getBindPoints());

            if (psummary.length() > 0) {
                logger.info("statement named '" + stmtDef.getName() + "' has custom settings:" + psummary);
            }

            planner.addOp(template.resolve(), ratio);
        }

        if (!timerStarts.equals(timerStops)) {
            throw new BasicError("The names for timer-starts and timer-stops must be matched up. " +
                "timer-starts:" + timerStarts + ", timer-stops:" + timerStops);
        }

        opsequence = planner.resolve();

    }

    private synchronized VerificationMetrics getVerificationMetrics() {
        if (verificationMetrics == null) {
            verificationMetrics = new VerificationMetrics(this.activityDef);
        }
        return verificationMetrics;
    }

    private StmtsDocList loadStmtsYaml() {
        StmtsDocList doclist = null;


        String yaml_loc = activityDef.getParams().getOptionalString("yaml", "workload").orElse("default");

        StrInterpolator interp = new StrInterpolator(activityDef);

        String yamlVersion = "unset";
        if (yaml_loc.endsWith(":1") || yaml_loc.endsWith(":2")) {
            yamlVersion = yaml_loc.substring(yaml_loc.length() - 1);
            yaml_loc = yaml_loc.substring(0, yaml_loc.length() - 2);
        }

        switch (yamlVersion) {
            case "1":
                doclist = getVersion1StmtsDoc(interp, yaml_loc);
                if (activityDef.getParams().getOptionalBoolean("ignore_important_warnings").orElse(false)) {
                    logger.warn("DEPRECATED-FORMAT: Loaded yaml " + yaml_loc + " with compatibility mode. " +
                        "This will be deprecated in a future release.");
                    logger.warn("DEPRECATED-FORMAT: Please refer to " +
                        "http://docs.nosqlbench.io/ for more details.");
                } else {
                    throw new BasicError("DEPRECATED-FORMAT: Loaded yaml " + yaml_loc + " with compatibility mode. " +
                        "This has been deprecated for a long time now. You should use the modern yaml format, which is easy" +
                        "to convert to. If you want to ignore this and kick the issue" +
                        " down the road to someone else, then you can add ignore_important_warnings=true. " +
                        "Please refer to " +
                        "http://docs.nosqlbench.io/ for more details.");
                }
                break;
            case "2":
                doclist = StatementsLoader.loadPath(logger, yaml_loc, interp, "activities");
                break;
            case "unset":
                try {
                    logger.debug("You can suffix your yaml filename or url with the " +
                        "format version, such as :1 or :2. Assuming version 2.");
                    doclist = StatementsLoader.loadPath(null, yaml_loc, interp, "activities");
                } catch (Exception ignored) {
                    try {
                        doclist = getVersion1StmtsDoc(interp, yaml_loc);
                        logger.warn("DEPRECATED-FORMAT: Loaded yaml " + yaml_loc +
                            " with compatibility mode. This will be deprecated in a future release.");
                        logger.warn("DEPRECATED-FORMAT: Please refer to " +
                            "http://docs.nosqlbench.io/ for more details.");
                    } catch (Exception compatError) {
                        logger.warn("Tried to load yaml in compatibility mode, " +
                            "since it failed to load with the standard format, " +
                            "but found an error:" + compatError);
                        logger.warn("The following detailed errors are provided only " +
                            "for the standard format. To force loading version 1 with detailed logging, add" +
                            " a version qualifier to your yaml filename or url like ':1'");
                        // retrigger the error again, this time with logging enabled.
                        doclist = StatementsLoader.loadPath(logger, yaml_loc, interp, "activities");
                    }
                }
                break;
            default:
                throw new RuntimeException("Unrecognized yaml format version, expected :1 or :2 " +
                    "at end of yaml file, but got " + yamlVersion + " instead.");
        }

        return doclist;

    }

    @Deprecated
    private StmtsDocList getVersion1StmtsDoc(StrInterpolator interp, String yaml_loc) {
        StmtsDocList unfiltered;
        List<RawStmtsBlock> blocks = new ArrayList<>();

        YamlCQLStatementLoader deprecatedLoader = new YamlCQLStatementLoader(interp);
        AvailableCQLStatements rawDocs = deprecatedLoader.load(yaml_loc, "activities");

        List<TaggedCQLStatementDefs> rawTagged = rawDocs.getRawTagged();

        for (TaggedCQLStatementDefs rawdef : rawTagged) {
            for (CQLStatementDef rawstmt : rawdef.getStatements()) {
                RawStmtsBlock rawblock = new RawStmtsBlock();

                // tags
                rawblock.setTags(rawdef.getTags());

                // params
                Map<String, Object> params = new HashMap<>(rawdef.getParams());
                if (rawstmt.getConsistencyLevel() != null && !rawstmt.getConsistencyLevel().isEmpty())
                    params.put("cl", rawstmt.getConsistencyLevel());
                if (!rawstmt.isPrepared()) params.put("prepared", "false");
                if (rawstmt.getRatio() != 1L)
                    params.put("ratio", String.valueOf(rawstmt.getRatio()));
                rawblock.setParams(params);


                // stmts
                List<RawStmtDef> stmtslist = new ArrayList<>();
                stmtslist.add(new RawStmtDef(rawstmt.getName(), rawstmt.getStatement()));
                rawblock.setRawStmtDefs(stmtslist);

                // bindings
                rawblock.setBindings(rawstmt.getBindings());

                blocks.add(rawblock);
            }
        }

        RawStmtsDoc rawStmtsDoc = new RawStmtsDoc();
        rawStmtsDoc.setBlocks(blocks);
        List<RawStmtsDoc> rawStmtsDocs = new ArrayList<>();
        rawStmtsDocs.add(rawStmtsDoc);
        RawStmtsDocList rawStmtsDocList = new RawStmtsDocList(rawStmtsDocs);
        unfiltered = new StmtsDocList(rawStmtsDocList);

        return unfiltered;
    }

    public ExceptionCountMetrics getExceptionCountMetrics() {
        return exceptionCountMetrics;
    }

    @Override
    public void shutdownActivity() {
        super.shutdownActivity();

        if (verificationMetrics != null) {

            VerificationMetrics metrics = getVerificationMetrics();
            long unverifiedValues = metrics.unverifiedValuesCounter.getCount();
            long unverifiedRows = metrics.unverifiedRowsCounter.getCount();

            if (unverifiedRows > 0 || unverifiedValues > 0) {
                throw new RuntimeException(
                    "There were " + unverifiedValues + " unverified values across " + unverifiedRows + " unverified rows."
                );
            }
            logger.info("verified " + metrics.verifiedValuesCounter.getCount() + " values across " + metrics.verifiedRowsCounter.getCount() + " verified rows");
        }

    }

    @Override
    public String toString() {
        return "CQLActivity {" +
            "activityDef=" + activityDef +
            ", session=" + session +
            ", opSequence=" + this.opsequence +
            '}';
    }

    @Override
    public void onActivityDefUpdate(ActivityDef activityDef) {
        super.onActivityDefUpdate(activityDef);

        clearResultSetCycleOperators();
        clearRowCycleOperators();
        clearStatementModifiers();

        ParameterMap params = activityDef.getParams();
        Optional<String> fetchSizeOption = params.getOptionalString("fetchsize");
        Cluster cluster = getSession().getCluster();
        if (fetchSizeOption.isPresent()) {
            int fetchSize = fetchSizeOption.flatMap(Unit::bytesFor).map(Double::intValue).orElseThrow(() -> new RuntimeException(
                "Unable to parse fetch size from " + fetchSizeOption.get()
            ));
            if (fetchSize > 10000000 && fetchSize < 1000000000) {
                logger.warn("Setting the fetchsize to " + fetchSize + " is unlikely to give good performance.");
            } else if (fetchSize > 1000000000) {
                throw new RuntimeException("Setting the fetch size to " + fetchSize + " is likely to cause instability.");
            }
            logger.trace("setting fetchSize to " + fetchSize);
            cluster.getConfiguration().getQueryOptions().setFetchSize(fetchSize);
        }

        this.retryDelay = params.getOptionalLong("retrydelay").orElse(0L);
        this.maxRetryDelay = params.getOptionalLong("maxretrydelay").orElse(500L);
        this.retryReplace = params.getOptionalBoolean("retryreplace").orElse(false);
        this.maxTries = params.getOptionalInteger("maxtries").orElse(10);
        this.showcql = params.getOptionalBoolean("showcql").orElse(false);
        this.maxpages = params.getOptionalInteger("maxpages").orElse(1);

        this.statementFilter = params.getOptionalString("tokens")
            .map(s -> new TokenRangeStmtFilter(cluster, s))
            .orElse(null);

        if (statementFilter != null) {
            logger.info("filtering statements" + statementFilter);
        }

        errorHandler = configureErrorHandler();

        params.getOptionalString("trace")
            .map(SimpleConfig::new)
            .map(TraceLogger::new)
            .ifPresent(
                tl -> {
                    addResultSetCycleOperator(tl);
                    addStatementModifier(tl);
                });

        this.maxTotalOpsInFlight = params.getOptionalLong("async").orElse(1L);

        Optional<String> dynpooling = params.getOptionalString("pooling");
        if (dynpooling.isPresent()) {
            logger.info("dynamically updating pooling");
            if (!dynpooling.get().equals(this.pooling)) {
                PoolingOptions opts = CQLOptions.poolingOptionsFor(dynpooling.get());
                logger.info("pooling=>" + dynpooling.get());

                PoolingOptions cfg = getSession().getCluster().getConfiguration().getPoolingOptions();

                // This looks funny, because we have to set max conns per host
                // in an order that will appease the driver, as there is no "apply settings"
                // to do that for us, so we raise max first if it goes higher, and we lower
                // it last, if it goes lower
                int prior_mcph_l = cfg.getMaxConnectionsPerHost(HostDistance.LOCAL);
                int mcph_l = opts.getMaxConnectionsPerHost(HostDistance.LOCAL);
                int ccph_l = opts.getCoreConnectionsPerHost(HostDistance.LOCAL);
                if (prior_mcph_l < mcph_l) {
                    logger.info("setting mcph_l to " + mcph_l);
                    cfg.setMaxConnectionsPerHost(HostDistance.LOCAL, mcph_l);
                }
                logger.info("setting ccph_l to " + ccph_l);
                cfg.setCoreConnectionsPerHost(HostDistance.LOCAL, ccph_l);
                if (mcph_l < prior_mcph_l) {
                    logger.info("setting mcph_l to " + mcph_l);
                    cfg.setMaxRequestsPerConnection(HostDistance.LOCAL, mcph_l);
                }
                cfg.setMaxRequestsPerConnection(HostDistance.LOCAL, opts.getMaxRequestsPerConnection(HostDistance.LOCAL));

                int prior_mcph_r = cfg.getMaxConnectionsPerHost(HostDistance.REMOTE);
                int mcph_r = opts.getMaxConnectionsPerHost(HostDistance.REMOTE);
                int ccph_r = opts.getCoreConnectionsPerHost(HostDistance.REMOTE);

                if (mcph_r > 0) {
                    if (mcph_r > prior_mcph_r) opts.setMaxConnectionsPerHost(HostDistance.REMOTE, mcph_r);
                    opts.setCoreConnectionsPerHost(HostDistance.REMOTE, ccph_r);
                    if (prior_mcph_r > mcph_r) opts.setMaxConnectionsPerHost(HostDistance.REMOTE, mcph_r);
                    if (opts.getMaxConnectionsPerHost(HostDistance.REMOTE) > 0) {
                        cfg.setMaxRequestsPerConnection(HostDistance.REMOTE, opts.getMaxRequestsPerConnection(HostDistance.REMOTE));
                    }
                }
                this.pooling = dynpooling.get();
            }
        }

    }

    // TODO: make error handler updates consistent under concurrent updates

    private HashedCQLErrorHandler configureErrorHandler() {

        HashedCQLErrorHandler newerrorHandler = new HashedCQLErrorHandler(exceptionCountMetrics);

        String errors = activityDef.getParams()
            .getOptionalString("errors")
            .orElse("stop,retryable->retry,unverified->stop");


        String[] handlerSpecs = errors.split(",");
        for (String spec : handlerSpecs) {
            String[] keyval = spec.split("=|->|:", 2);
            if (keyval.length == 1) {
                String verb = keyval[0];
                ErrorResponse errorResponse = getErrorResponseOrBasicError(verb);
                newerrorHandler.setDefaultHandler(
                    new NBCycleErrorHandler(
                        errorResponse,
                        exceptionCountMetrics,
                        exceptionHistoMetrics,
                        !getParams().getOptionalLong("async").isPresent()
                    )
                );
            } else {
                String pattern = keyval[0];
                String verb = keyval[1];
                if (newerrorHandler.getGroupNames().contains(pattern)) {
                    ErrorResponse errorResponse = getErrorResponseOrBasicError(verb);
                    NBCycleErrorHandler handler =
                        new NBCycleErrorHandler(
                            errorResponse,
                            exceptionCountMetrics,
                            exceptionHistoMetrics,
                            !getParams().getOptionalLong("async").isPresent()
                        );
                    logger.info("Handling error group '" + pattern + "' with handler:" + handler);
                    newerrorHandler.setHandlerForGroup(pattern, handler);
                } else {
                    ErrorResponse errorResponse = ErrorResponse.valueOf(keyval[1]);
                    NBCycleErrorHandler handler = new NBCycleErrorHandler(
                        errorResponse,
                        exceptionCountMetrics,
                        exceptionHistoMetrics,
                        !getParams().getOptionalLong("async").isPresent()
                    );
                    logger.info("Handling error pattern '" + pattern + "' with handler:" + handler);
                    newerrorHandler.setHandlerForPattern(keyval[0], handler);
                }
            }
        }

        return newerrorHandler;
    }

    private ErrorResponse getErrorResponseOrBasicError(String verb) {
        try {
            return ErrorResponse.valueOf(verb);
        } catch (IllegalArgumentException e) {
            throw new BasicError("Invalid parameter for errors: '" + verb + "' should be one of: " + StringUtils.join(ErrorResponse.values(), ", "));
        }
    }

    public int getMaxTries() {
        return maxTries;
    }

    public HashedCQLErrorHandler getCqlErrorHandler() {
        return this.errorHandler;
    }

    public StatementFilter getStatementFilter() {
        return statementFilter;
    }

    public void setStatementFilter(StatementFilter statementFilter) {
        this.statementFilter = statementFilter;
    }

    public Boolean isShowCql() {
        return showcql;
    }

    public OpSequence<ReadyCQLStatement> getOpSequencer() {
        return opsequence;
    }

    public List<RowCycleOperator> getRowCycleOperators() {
        return rowCycleOperators;
    }

    protected synchronized void addRowCycleOperator(RowCycleOperator rsOperator) {
        if (rowCycleOperators == null) {
            rowCycleOperators = new ArrayList<>();
        }
        rowCycleOperators.add(rsOperator);
    }

    private void clearRowCycleOperators() {
        this.rowCycleOperators = null;
    }

    public List<ResultSetCycleOperator> getResultSetCycleOperators() {
        return resultSetCycleOperators;
    }

    protected synchronized void addResultSetCycleOperator(ResultSetCycleOperator resultSetCycleOperator) {
        if (this.resultSetCycleOperators == null) {
            this.resultSetCycleOperators = new ArrayList<>();
        }
        this.resultSetCycleOperators.add(resultSetCycleOperator);
    }

    private void clearResultSetCycleOperators() {
        this.resultSetCycleOperators = null;
    }

    public List<StatementModifier> getStatementModifiers() {
        return this.statementModifiers;
    }

    protected synchronized void addStatementModifier(StatementModifier modifier) {
        if (this.statementModifiers == null) {
            this.statementModifiers = new ArrayList<>();
        }
        this.statementModifiers.add(modifier);
    }

    private void clearStatementModifiers() {
        statementModifiers = null;
    }

    public long getMaxOpsInFlight(int slot) {
        int threads = this.getActivityDef().getThreads();
        return maxTotalOpsInFlight / threads + (slot < (maxTotalOpsInFlight % threads) ? 1 : 0);
    }

    public long getRetryDelay() {
        return retryDelay;
    }

    public void setRetryDelay(long retryDelay) {
        this.retryDelay = retryDelay;
    }

    public long getMaxRetryDelay() {
        return maxRetryDelay;
    }

    public void setMaxRetryDelay(long maxRetryDelay) {
        this.maxRetryDelay = maxRetryDelay;
    }

    public boolean isRetryReplace() {
        return retryReplace;
    }

    public void setRetryReplace(boolean retryReplace) {
        this.retryReplace = retryReplace;
    }

    public synchronized Writer getNamedWriter(String name) {
        Writer writer = namedWriters.computeIfAbsent(name, s -> {
            try {
                return new FileWriter(name, StandardCharsets.UTF_8);
            } catch (IOException e) {
                throw new RuntimeException(e);
            }
        });
        this.registerAutoCloseable(writer);
        return writer;
    }


}<|MERGE_RESOLUTION|>--- conflicted
+++ resolved
@@ -251,11 +251,7 @@
                     simpleStatement.setIdempotent(i);
                 });
                 template = new ReadyCQLStatementTemplate(fconfig, getSession(), simpleStatement, ratio,
-<<<<<<< HEAD
-                    stmtDef.getName(), parameterized, null, null);
-=======
-                    parsed.getName(), parameterized);
->>>>>>> 98ec7718
+                    stmtDef.getName(), parameterized);
             }
 
             Element params = stmtDef.getParamReader();
