--- conflicted
+++ resolved
@@ -5,11 +5,7 @@
     <parent>
         <groupId>io.nosqlbench</groupId>
         <artifactId>mvn-defaults</artifactId>
-<<<<<<< HEAD
-        <version>4.15.89-SNAPSHOT</version>
-=======
         <version>4.17.10-SNAPSHOT</version>
->>>>>>> 366feda8
         <relativePath>../mvn-defaults</relativePath>
     </parent>
 
@@ -25,16 +21,12 @@
         <dependency>
             <groupId>io.nosqlbench</groupId>
             <artifactId>driver-jdbc</artifactId>
-<<<<<<< HEAD
-            <version>4.15.89-SNAPSHOT</version>
-=======
             <version>4.17.10-SNAPSHOT</version>
->>>>>>> 366feda8
         </dependency>
         <dependency>
             <groupId>org.postgresql</groupId>
             <artifactId>postgresql</artifactId>
-            <version>42.3.3</version>
+            <version>42.2.14</version>
         </dependency>
     </dependencies>
 
