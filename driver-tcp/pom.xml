--- conflicted
+++ resolved
@@ -26,31 +26,19 @@
         <dependency>
             <groupId>io.nosqlbench</groupId>
             <artifactId>engine-api</artifactId>
-<<<<<<< HEAD
-            <version>4.15.59-SNAPSHOT</version>
-=======
           <version>4.15.60-SNAPSHOT</version>
->>>>>>> e77bfea0
         </dependency>
 
         <dependency>
             <groupId>io.nosqlbench</groupId>
             <artifactId>drivers-api</artifactId>
-<<<<<<< HEAD
-            <version>4.15.59-SNAPSHOT</version>
-=======
           <version>4.15.60-SNAPSHOT</version>
->>>>>>> e77bfea0
         </dependency>
 
         <dependency>
             <groupId>io.nosqlbench</groupId>
             <artifactId>driver-stdout</artifactId>
-<<<<<<< HEAD
-            <version>4.15.59-SNAPSHOT</version>
-=======
           <version>4.15.60-SNAPSHOT</version>
->>>>>>> e77bfea0
         </dependency>
 
     </dependencies>
