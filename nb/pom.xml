<!--
  ~ Copyright (c) 2022 nosqlbench
  ~
  ~ Licensed under the Apache License, Version 2.0 (the "License");
  ~ you may not use this file except in compliance with the License.
  ~ You may obtain a copy of the License at
  ~
  ~     http://www.apache.org/licenses/LICENSE-2.0
  ~
  ~ Unless required by applicable law or agreed to in writing, software
  ~ distributed under the License is distributed on an "AS IS" BASIS,
  ~ WITHOUT WARRANTIES OR CONDITIONS OF ANY KIND, either express or implied.
  ~ See the License for the specific language governing permissions and
  ~ limitations under the License.
  -->

<project xmlns="http://maven.apache.org/POM/4.0.0" xmlns:xsi="http://www.w3.org/2001/XMLSchema-instance" xsi:schemaLocation="http://maven.apache.org/POM/4.0.0 http://maven.apache.org/xsd/maven-4.0.0.xsd">
    <modelVersion>4.0.0</modelVersion>


    <parent>
        <artifactId>mvn-defaults</artifactId>
        <groupId>io.nosqlbench</groupId>
        <version>4.17.21-SNAPSHOT</version>
        <relativePath>../mvn-defaults</relativePath>
    </parent>

    <artifactId>nb</artifactId>
    <packaging>jar</packaging>
    <name>${project.artifactId}</name>
    <description>CLI for nosqlbench.</description>

    <properties>
        <project.build.sourceEncoding>UTF-8</project.build.sourceEncoding>
        <javadoc.name>nosqlbench Command Line</javadoc.name>
    </properties>

    <dependencies>

        <dependency>
            <groupId>io.nosqlbench</groupId>
            <artifactId>nbr</artifactId>
            <version>4.17.21-SNAPSHOT</version>
        </dependency>

        <dependency>
            <groupId>io.nosqlbench</groupId>
            <artifactId>adapter-stdout</artifactId>
            <version>4.17.21-SNAPSHOT</version>
        </dependency>

        <dependency>
            <groupId>io.nosqlbench</groupId>
            <artifactId>adapter-diag</artifactId>
            <version>4.17.21-SNAPSHOT</version>
        </dependency>

        <dependency>
            <groupId>io.nosqlbench</groupId>
            <artifactId>adapter-dynamodb</artifactId>
            <version>4.17.21-SNAPSHOT</version>
        </dependency>

        <dependency>
            <groupId>io.nosqlbench</groupId>
            <artifactId>adapter-cqld4</artifactId>
            <version>4.17.21-SNAPSHOT</version>
        </dependency>

        <!-- Everything below this line constitutes the delta between nb and nb5 -->
        <!-- All driver-* modules should be migrated to adapter-* modules and added to nb5 -->

        <dependency>
            <groupId>io.nosqlbench</groupId>
            <artifactId>driver-http</artifactId>
            <version>4.17.21-SNAPSHOT</version>
        </dependency>


        <!--        <dependency>-->
        <!--            <groupId>io.nosqlbench</groupId>-->
        <!--            <artifactId>driver-kafka</artifactId>-->
        <!--            <version>4.17.21-SNAPSHOT</version>-->
        <!--        </dependency>-->


        <dependency>
            <groupId>io.nosqlbench</groupId>
            <artifactId>driver-tcp</artifactId>
            <version>4.17.21-SNAPSHOT</version>
        </dependency>

        <dependency>
            <groupId>io.nosqlbench</groupId>
            <artifactId>driver-jmx</artifactId>
            <version>4.17.21-SNAPSHOT</version>
        </dependency>

        <dependency>
            <groupId>io.nosqlbench</groupId>
            <artifactId>driver-mongodb</artifactId>
            <version>4.17.21-SNAPSHOT</version>
        </dependency>

        <dependency>
            <groupId>io.nosqlbench</groupId>
            <artifactId>driver-pulsar</artifactId>
            <version>4.17.21-SNAPSHOT</version>
        </dependency>

        <dependency>
            <groupId>io.nosqlbench</groupId>
            <artifactId>driver-cockroachdb</artifactId>
            <version>4.17.21-SNAPSHOT</version>
        </dependency>

<<<<<<< HEAD
        <dependency>
            <groupId>io.nosqlbench</groupId>
            <artifactId>driver-jms</artifactId>
            <version>4.17.21-SNAPSHOT</version>
        </dependency>

=======
>>>>>>> 653fa101

    </dependencies>

    <build>
        <resources>
            <resource>
                <directory>src/main/resources</directory>
                <filtering>true</filtering>
            </resource>
        </resources>

        <plugins>
            <plugin>
                <groupId>org.apache.maven.plugins</groupId>
                <artifactId>maven-assembly-plugin</artifactId>
                <version>3.3.0</version>
                <configuration>
                    <descriptors>
                        <descriptor>assembly.xml</descriptor>
                    </descriptors>
                    <archive>
                        <manifest>
                            <mainClass>io.nosqlbench.engine.cli.NBCLI</mainClass>
                        </manifest>
                        <manifestEntries>
                            <Multi-Release>true</Multi-Release>
                        </manifestEntries>
                    </archive>
                </configuration>
                <executions>
                    <execution>
                        <id>assemble-nb</id>
                        <phase>package</phase>
                        <goals>
                            <goal>single</goal>
                        </goals>
                    </execution>
                </executions>
            </plugin>

            <plugin>
                <groupId>org.codehaus.mojo</groupId>
                <artifactId>exec-maven-plugin</artifactId>
                <executions>
                    <execution>
                        <id>link-nb-jar-name</id>
                        <phase>package</phase>
                        <goals>
                            <goal>exec</goal>
                        </goals>
                        <configuration>
                            <environmentVariables>
                                <NBJAR_VERSION>${project.version}</NBJAR_VERSION>
                            </environmentVariables>
                            <basedir>${project.basedir}</basedir>
                            <executable>${project.basedir}/nb-scripts/link-jar-name.sh</executable>
                        </configuration>
                    </execution>
                </executions>
            </plugin>
        </plugins>
    </build>

    <profiles>
        <profile>
            <id>with-mongodb</id>
            <activation>
                <activeByDefault>true</activeByDefault>
            </activation>
            <dependencies>
                <dependency>
                    <groupId>io.nosqlbench</groupId>
                    <artifactId>driver-mongodb</artifactId>
                    <version>4.17.21-SNAPSHOT</version>
                </dependency>
            </dependencies>
        </profile>
        <profile>
            <id>build-nb-appimage</id>
            <activation>
                <os>
                    <family>unix</family>
                    <name>linux</name>
                    <arch>amd64</arch>
                </os>
            </activation>
            <build>
                <plugins>
                    <plugin>
                        <groupId>org.codehaus.mojo</groupId>
                        <artifactId>exec-maven-plugin</artifactId>
                        <executions>
                            <execution>
                                <id>build-nb-appimage</id>
                                <phase>package</phase>
                                <goals>
                                    <goal>exec</goal>
                                </goals>
                                <configuration>
                                    <basedir>${project.basedir}</basedir>
                                    <executable>${project.basedir}/build-bin.sh</executable>
                                </configuration>
                            </execution>
                        </executions>
                    </plugin>
                </plugins>
            </build>
        </profile>
        <profile>
            <id>enforce</id>
            <activation>
                <activeByDefault>false</activeByDefault>
            </activation>
            <build>
                <plugins>
                    <plugin>
                        <executions>
                            <execution>
                                <goals>
                                    <goal>enforce</goal>
                                </goals>
                            </execution>
                        </executions>
                        <groupId>org.apache.maven.plugins</groupId>
                        <artifactId>maven-enforcer-plugin</artifactId>
                        <configuration>
                            <rules>
                                <dependencyConvergence />
                            </rules>
                        </configuration>
                    </plugin>
                </plugins>
            </build>
        </profile>


    </profiles>


</project><|MERGE_RESOLUTION|>--- conflicted
+++ resolved
@@ -114,15 +114,6 @@
             <version>4.17.21-SNAPSHOT</version>
         </dependency>
 
-<<<<<<< HEAD
-        <dependency>
-            <groupId>io.nosqlbench</groupId>
-            <artifactId>driver-jms</artifactId>
-            <version>4.17.21-SNAPSHOT</version>
-        </dependency>
-
-=======
->>>>>>> 653fa101
 
     </dependencies>
 
