<project xmlns="http://maven.apache.org/POM/4.0.0" xmlns:xsi="http://www.w3.org/2001/XMLSchema-instance" xsi:schemaLocation="http://maven.apache.org/POM/4.0.0 http://maven.apache.org/xsd/maven-4.0.0.xsd">
    <modelVersion>4.0.0</modelVersion>


    <parent>
        <artifactId>mvn-defaults</artifactId>
        <groupId>io.nosqlbench</groupId>
        <version>4.15.58-SNAPSHOT</version>
        <relativePath>../mvn-defaults</relativePath>
    </parent>

    <artifactId>nb</artifactId>
    <packaging>jar</packaging>
    <name>${project.artifactId}</name>
    <description>CLI for nosqlbench.</description>

    <properties>
        <project.build.sourceEncoding>UTF-8</project.build.sourceEncoding>
        <javadoc.name>nosqlbench Command Line</javadoc.name>
    </properties>

    <dependencies>

        <dependency>
            <groupId>io.nosqlbench</groupId>
<<<<<<< HEAD
            <artifactId>nbr</artifactId>
            <version>4.15.52-SNAPSHOT</version>
=======
            <artifactId>engine-rest</artifactId>
            <version>4.15.58-SNAPSHOT</version>
        </dependency>

        <dependency>
            <groupId>io.nosqlbench</groupId>
            <artifactId>engine-cli</artifactId>
            <version>4.15.58-SNAPSHOT</version>
        </dependency>

        <dependency>
            <groupId>io.nosqlbench</groupId>
            <artifactId>engine-docs</artifactId>
            <version>4.15.58-SNAPSHOT</version>
        </dependency>

        <dependency>
            <groupId>io.nosqlbench</groupId>
            <artifactId>engine-core</artifactId>
            <version>4.15.58-SNAPSHOT</version>
        </dependency>

        <dependency>
            <groupId>io.nosqlbench</groupId>
            <artifactId>engine-extensions</artifactId>
            <version>4.15.58-SNAPSHOT</version>
>>>>>>> 5550c455
        </dependency>

        <dependency>
            <groupId>io.nosqlbench</groupId>
            <artifactId>driver-web</artifactId>
            <version>4.15.58-SNAPSHOT</version>
        </dependency>

        <dependency>
            <groupId>io.nosqlbench</groupId>
            <artifactId>driver-kafka</artifactId>
            <version>4.15.58-SNAPSHOT</version>
        </dependency>

        <dependency>
            <groupId>io.nosqlbench</groupId>
            <artifactId>driver-stdout</artifactId>
            <version>4.15.58-SNAPSHOT</version>
        </dependency>

        <dependency>
            <groupId>io.nosqlbench</groupId>
            <artifactId>driver-diag</artifactId>
            <version>4.15.58-SNAPSHOT</version>
        </dependency>

        <dependency>
            <groupId>io.nosqlbench</groupId>
            <artifactId>driver-tcp</artifactId>
            <version>4.15.58-SNAPSHOT</version>
        </dependency>

        <dependency>
            <groupId>io.nosqlbench</groupId>
            <artifactId>driver-http</artifactId>
            <version>4.15.58-SNAPSHOT</version>
        </dependency>

        <dependency>
            <groupId>io.nosqlbench</groupId>
            <artifactId>driver-jmx</artifactId>
            <version>4.15.58-SNAPSHOT</version>
        </dependency>

        <dependency>
            <groupId>io.nosqlbench</groupId>
<<<<<<< HEAD
=======
            <artifactId>driver-dsegraph-shaded</artifactId>
            <version>4.15.58-SNAPSHOT</version>
        </dependency>

        <dependency>
            <groupId>io.nosqlbench</groupId>
            <artifactId>driver-cql-shaded</artifactId>
            <version>4.15.58-SNAPSHOT</version>
        </dependency>

        <dependency>
            <groupId>io.nosqlbench</groupId>
>>>>>>> 5550c455
            <artifactId>driver-cqld3-shaded</artifactId>
            <version>4.15.58-SNAPSHOT</version>
        </dependency>

        <dependency>
            <groupId>io.nosqlbench</groupId>
<<<<<<< HEAD
            <artifactId>driver-mongodb</artifactId>
            <version>4.15.52-SNAPSHOT</version>
=======
            <artifactId>driver-cqlverify</artifactId>
            <version>4.15.58-SNAPSHOT</version>
>>>>>>> 5550c455
        </dependency>

        <dependency>
            <groupId>io.nosqlbench</groupId>
<<<<<<< HEAD
            <artifactId>driver-pulsar</artifactId>
            <version>4.15.52-SNAPSHOT</version>
=======
            <artifactId>driver-mongodb</artifactId>
            <version>4.15.58-SNAPSHOT</version>
>>>>>>> 5550c455
        </dependency>

        <dependency>
            <groupId>io.nosqlbench</groupId>
<<<<<<< HEAD
            <artifactId>driver-cockroachdb</artifactId>
            <version>4.15.52-SNAPSHOT</version>
=======
            <artifactId>driver-pulsar</artifactId>
            <version>4.15.58-SNAPSHOT</version>
>>>>>>> 5550c455
        </dependency>

        <dependency>
            <groupId>io.nosqlbench</groupId>
<<<<<<< HEAD
            <artifactId>driver-jms</artifactId>
            <version>4.15.52-SNAPSHOT</version>
=======
            <artifactId>driver-cockroachdb</artifactId>
            <version>4.15.58-SNAPSHOT</version>
>>>>>>> 5550c455
        </dependency>

        <dependency>
            <groupId>io.nosqlbench</groupId>
<<<<<<< HEAD
            <artifactId>driver-directapi</artifactId>
            <version>4.15.52-SNAPSHOT</version>
=======
            <artifactId>driver-jms</artifactId>
            <version>4.15.58-SNAPSHOT</version>
>>>>>>> 5550c455
        </dependency>

    </dependencies>

    <build>
        <resources>
            <resource>
                <directory>src/main/resources</directory>
                <filtering>true</filtering>
            </resource>
        </resources>

        <plugins>
            <plugin>
                <groupId>org.apache.maven.plugins</groupId>
                <artifactId>maven-assembly-plugin</artifactId>
                <version>3.3.0</version>
                <configuration>
                    <descriptors>
                        <descriptor>assembly.xml</descriptor>
                    </descriptors>
                    <archive>
                        <manifest>
                            <mainClass>io.nosqlbench.engine.cli.NBCLI</mainClass>
                        </manifest>
                        <manifestEntries>
                            <Multi-Release>true</Multi-Release>
                        </manifestEntries>
                    </archive>
                </configuration>
                <executions>
                    <execution>
                        <id>assemble-nb</id>
                        <phase>package</phase>
                        <goals>
                            <goal>single</goal>
                        </goals>
                    </execution>
                </executions>
            </plugin>

            <plugin>
                <groupId>org.codehaus.mojo</groupId>
                <artifactId>exec-maven-plugin</artifactId>
                <executions>
                    <execution>
                        <id>link-nb-jar-name</id>
                        <phase>package</phase>
                        <goals>
                            <goal>exec</goal>
                        </goals>
                        <configuration>
                            <environmentVariables>
                                <NBJAR_VERSION>${project.version}</NBJAR_VERSION>
                            </environmentVariables>
                            <basedir>${project.basedir}</basedir>
                            <executable>${project.basedir}/nb-scripts/link-jar-name.sh</executable>
                        </configuration>
                    </execution>
                    <execution>
                        <id>build-static-guidebook</id>
                        <phase>package</phase>
                        <goals>
                            <goal>exec</goal>
                        </goals>
                        <configuration>
                            <basedir>${project.basedir}</basedir>
                            <executable>${project.basedir}/gendocs.sh</executable>
                        </configuration>
                    </execution>
                </executions>
            </plugin>

        </plugins>
    </build>

    <profiles>
        <profile>
            <id>with-dsegraph-d1</id>
            <activation>
                <activeByDefault>true</activeByDefault>
            </activation>
            <dependencies>
                <dependency>
                    <groupId>io.nosqlbench</groupId>
                    <artifactId>driver-dsegraph-shaded</artifactId>
                    <version>4.15.52-SNAPSHOT</version>
                </dependency>
            </dependencies>
        </profile>
        <profile>
            <id>with-cql-d1</id>
            <activation>
                <activeByDefault>true</activeByDefault>
            </activation>
            <dependencies>
                <dependency>
                    <groupId>io.nosqlbench</groupId>
                    <artifactId>driver-cql-shaded</artifactId>
                    <version>4.15.52-SNAPSHOT</version>
                </dependency>
                <dependency>
                    <groupId>io.nosqlbench</groupId>
                    <artifactId>driver-cqlverify</artifactId>
                    <version>4.15.52-SNAPSHOT</version>
                </dependency>
            </dependencies>


        </profile>
        <profile>
            <id>with-cql-d4</id>
            <activation>
                <activeByDefault>false</activeByDefault>
            </activation>
            <dependencies>
                <dependency>
                    <groupId>io.nosqlbench</groupId>
                    <artifactId>driver-cqld4</artifactId>
                    <version>4.15.52-SNAPSHOT</version>
                </dependency>
            </dependencies>
        </profile>
        <profile>
            <id>with-mongodb</id>
            <activation>
                <activeByDefault>true</activeByDefault>
            </activation>
            <dependencies>
                <dependency>
                    <groupId>io.nosqlbench</groupId>
                    <artifactId>driver-mongodb</artifactId>
                    <version>4.15.58-SNAPSHOT</version>
                </dependency>
            </dependencies>
        </profile>
        <profile>
            <id>build-nb-appimage</id>
            <activation>
                <os>
                    <family>unix</family>
                    <name>linux</name>
                    <arch>amd64</arch>
                </os>
            </activation>
            <build>
                <plugins>
                    <plugin>
                        <groupId>org.codehaus.mojo</groupId>
                        <artifactId>exec-maven-plugin</artifactId>
                        <executions>
                            <execution>
                                <id>build-nb-appimage</id>
                                <phase>package</phase>
                                <goals>
                                    <goal>exec</goal>
                                </goals>
                                <configuration>
                                    <basedir>${project.basedir}</basedir>
                                    <executable>${project.basedir}/build-bin.sh</executable>
                                </configuration>
                            </execution>
                        </executions>
                    </plugin>
                </plugins>
            </build>
        </profile>
        <profile>
            <id>enforce</id>
            <activation>
                <activeByDefault>false</activeByDefault>
            </activation>
            <build>
                <plugins>
                    <plugin>
                        <executions>
                            <execution>
                                <goals>
                                    <goal>enforce</goal>
                                </goals>
                            </execution>
                        </executions>
                        <groupId>org.apache.maven.plugins</groupId>
                        <artifactId>maven-enforcer-plugin</artifactId>
                        <configuration>
                            <rules>
                                <dependencyConvergence />
                            </rules>
                        </configuration>
                    </plugin>
                </plugins>
            </build>
        </profile>


    </profiles>


</project><|MERGE_RESOLUTION|>--- conflicted
+++ resolved
@@ -23,37 +23,34 @@
 
         <dependency>
             <groupId>io.nosqlbench</groupId>
-<<<<<<< HEAD
+            <artifactId>engine-rest</artifactId>
+            <version>4.15.58-SNAPSHOT</version>
+        </dependency>
+
+        <dependency>
+            <groupId>io.nosqlbench</groupId>
+            <artifactId>engine-cli</artifactId>
+            <version>4.15.58-SNAPSHOT</version>
+        </dependency>
+
+        <dependency>
+            <groupId>io.nosqlbench</groupId>
+            <artifactId>engine-docs</artifactId>
+            <version>4.15.58-SNAPSHOT</version>
+        </dependency>
+
+        <dependency>
+            <groupId>io.nosqlbench</groupId>
+            <artifactId>engine-core</artifactId>
+            <version>4.15.58-SNAPSHOT</version>
+        </dependency>
+
+        <dependency>
+            <groupId>io.nosqlbench</groupId>
+            <artifactId>engine-extensions</artifactId>
+            <version>4.15.58-SNAPSHOT</version>
             <artifactId>nbr</artifactId>
             <version>4.15.52-SNAPSHOT</version>
-=======
-            <artifactId>engine-rest</artifactId>
-            <version>4.15.58-SNAPSHOT</version>
-        </dependency>
-
-        <dependency>
-            <groupId>io.nosqlbench</groupId>
-            <artifactId>engine-cli</artifactId>
-            <version>4.15.58-SNAPSHOT</version>
-        </dependency>
-
-        <dependency>
-            <groupId>io.nosqlbench</groupId>
-            <artifactId>engine-docs</artifactId>
-            <version>4.15.58-SNAPSHOT</version>
-        </dependency>
-
-        <dependency>
-            <groupId>io.nosqlbench</groupId>
-            <artifactId>engine-core</artifactId>
-            <version>4.15.58-SNAPSHOT</version>
-        </dependency>
-
-        <dependency>
-            <groupId>io.nosqlbench</groupId>
-            <artifactId>engine-extensions</artifactId>
-            <version>4.15.58-SNAPSHOT</version>
->>>>>>> 5550c455
         </dependency>
 
         <dependency>
@@ -100,8 +97,6 @@
 
         <dependency>
             <groupId>io.nosqlbench</groupId>
-<<<<<<< HEAD
-=======
             <artifactId>driver-dsegraph-shaded</artifactId>
             <version>4.15.58-SNAPSHOT</version>
         </dependency>
@@ -114,64 +109,38 @@
 
         <dependency>
             <groupId>io.nosqlbench</groupId>
->>>>>>> 5550c455
             <artifactId>driver-cqld3-shaded</artifactId>
             <version>4.15.58-SNAPSHOT</version>
         </dependency>
 
         <dependency>
             <groupId>io.nosqlbench</groupId>
-<<<<<<< HEAD
+            <artifactId>driver-cqlverify</artifactId>
+            <version>4.15.58-SNAPSHOT</version>
+        </dependency>
+
+        <dependency>
+            <groupId>io.nosqlbench</groupId>
             <artifactId>driver-mongodb</artifactId>
-            <version>4.15.52-SNAPSHOT</version>
-=======
-            <artifactId>driver-cqlverify</artifactId>
-            <version>4.15.58-SNAPSHOT</version>
->>>>>>> 5550c455
-        </dependency>
-
-        <dependency>
-            <groupId>io.nosqlbench</groupId>
-<<<<<<< HEAD
+            <version>4.15.58-SNAPSHOT</version>
+        </dependency>
+
+        <dependency>
+            <groupId>io.nosqlbench</groupId>
             <artifactId>driver-pulsar</artifactId>
-            <version>4.15.52-SNAPSHOT</version>
-=======
-            <artifactId>driver-mongodb</artifactId>
-            <version>4.15.58-SNAPSHOT</version>
->>>>>>> 5550c455
-        </dependency>
-
-        <dependency>
-            <groupId>io.nosqlbench</groupId>
-<<<<<<< HEAD
+            <version>4.15.58-SNAPSHOT</version>
+        </dependency>
+
+        <dependency>
+            <groupId>io.nosqlbench</groupId>
             <artifactId>driver-cockroachdb</artifactId>
-            <version>4.15.52-SNAPSHOT</version>
-=======
-            <artifactId>driver-pulsar</artifactId>
-            <version>4.15.58-SNAPSHOT</version>
->>>>>>> 5550c455
-        </dependency>
-
-        <dependency>
-            <groupId>io.nosqlbench</groupId>
-<<<<<<< HEAD
+            <version>4.15.58-SNAPSHOT</version>
+        </dependency>
+
+        <dependency>
+            <groupId>io.nosqlbench</groupId>
             <artifactId>driver-jms</artifactId>
-            <version>4.15.52-SNAPSHOT</version>
-=======
-            <artifactId>driver-cockroachdb</artifactId>
-            <version>4.15.58-SNAPSHOT</version>
->>>>>>> 5550c455
-        </dependency>
-
-        <dependency>
-            <groupId>io.nosqlbench</groupId>
-<<<<<<< HEAD
-            <artifactId>driver-directapi</artifactId>
-            <version>4.15.52-SNAPSHOT</version>
-=======
-            <artifactId>driver-jms</artifactId>
-            <version>4.15.58-SNAPSHOT</version>
->>>>>>> 5550c455
+            <version>4.15.58-SNAPSHOT</version>
         </dependency>
 
     </dependencies>
@@ -291,7 +260,7 @@
                 <dependency>
                     <groupId>io.nosqlbench</groupId>
                     <artifactId>driver-cqld4</artifactId>
-                    <version>4.15.52-SNAPSHOT</version>
+                    <version>4.15.58-SNAPSHOT</version>
                 </dependency>
             </dependencies>
         </profile>
