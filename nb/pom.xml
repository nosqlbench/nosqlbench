<project xmlns="http://maven.apache.org/POM/4.0.0" xmlns:xsi="http://www.w3.org/2001/XMLSchema-instance" xsi:schemaLocation="http://maven.apache.org/POM/4.0.0 http://maven.apache.org/xsd/maven-4.0.0.xsd">
    <modelVersion>4.0.0</modelVersion>


    <parent>
        <artifactId>mvn-defaults</artifactId>
        <groupId>io.nosqlbench</groupId>
        <version>4.15.98-SNAPSHOT</version>
        <relativePath>../mvn-defaults</relativePath>
    </parent>

    <artifactId>nb</artifactId>
    <packaging>jar</packaging>
    <name>${project.artifactId}</name>
    <description>CLI for nosqlbench.</description>

    <properties>
        <project.build.sourceEncoding>UTF-8</project.build.sourceEncoding>
        <javadoc.name>nosqlbench Command Line</javadoc.name>
    </properties>

    <dependencies>

        <dependency>
            <groupId>io.nosqlbench</groupId>
            <artifactId>engine-rest</artifactId>
            <version>4.15.98-SNAPSHOT</version>
        </dependency>

        <dependency>
            <groupId>io.nosqlbench</groupId>
            <artifactId>engine-cli</artifactId>
            <version>4.15.98-SNAPSHOT</version>
        </dependency>

        <dependency>
            <groupId>io.nosqlbench</groupId>
            <artifactId>engine-docs</artifactId>
            <version>4.15.98-SNAPSHOT</version>
        </dependency>

        <dependency>
            <groupId>io.nosqlbench</groupId>
            <artifactId>engine-core</artifactId>
            <version>4.15.98-SNAPSHOT</version>
        </dependency>

        <dependency>
            <groupId>io.nosqlbench</groupId>
            <artifactId>engine-extensions</artifactId>
            <version>4.15.98-SNAPSHOT</version>
        </dependency>

        <dependency>
            <groupId>io.nosqlbench</groupId>
            <artifactId>nbr</artifactId>
            <version>4.15.98-SNAPSHOT</version>
        </dependency>

        <dependency>
            <groupId>io.nosqlbench</groupId>
            <artifactId>driver-web</artifactId>
            <version>4.15.98-SNAPSHOT</version>
        </dependency>

        <dependency>
            <groupId>io.nosqlbench</groupId>
            <artifactId>driver-kafka</artifactId>
            <version>4.15.98-SNAPSHOT</version>
        </dependency>

        <dependency>
            <groupId>io.nosqlbench</groupId>
            <artifactId>driver-stdout</artifactId>
            <version>4.15.98-SNAPSHOT</version>
        </dependency>

        <dependency>
            <groupId>io.nosqlbench</groupId>
            <artifactId>driver-diag</artifactId>
            <version>4.15.98-SNAPSHOT</version>
        </dependency>

        <dependency>
            <groupId>io.nosqlbench</groupId>
            <artifactId>driver-tcp</artifactId>
            <version>4.15.98-SNAPSHOT</version>
        </dependency>

        <dependency>
            <groupId>io.nosqlbench</groupId>
            <artifactId>driver-http</artifactId>
            <version>4.15.98-SNAPSHOT</version>
        </dependency>

        <dependency>
            <groupId>io.nosqlbench</groupId>
            <artifactId>driver-jmx</artifactId>
            <version>4.15.98-SNAPSHOT</version>
        </dependency>

        <dependency>
            <groupId>io.nosqlbench</groupId>
            <artifactId>driver-dsegraph-shaded</artifactId>
            <version>4.15.98-SNAPSHOT</version>
        </dependency>

        <dependency>
            <groupId>io.nosqlbench</groupId>
            <artifactId>driver-cql-shaded</artifactId>
            <version>4.15.98-SNAPSHOT</version>
        </dependency>

        <dependency>
            <groupId>io.nosqlbench</groupId>
            <artifactId>driver-cqld3-shaded</artifactId>
            <version>4.15.98-SNAPSHOT</version>
        </dependency>

        <dependency>
            <groupId>io.nosqlbench</groupId>
            <artifactId>driver-cqlverify</artifactId>
            <version>4.15.98-SNAPSHOT</version>
        </dependency>

        <dependency>
            <groupId>io.nosqlbench</groupId>
            <artifactId>driver-mongodb</artifactId>
            <version>4.15.98-SNAPSHOT</version>
        </dependency>

        <dependency>
            <groupId>io.nosqlbench</groupId>
            <artifactId>driver-pulsar</artifactId>
            <version>4.15.98-SNAPSHOT</version>
        </dependency>

        <dependency>
            <groupId>io.nosqlbench</groupId>
            <artifactId>driver-cockroachdb</artifactId>
            <version>4.15.98-SNAPSHOT</version>
        </dependency>

        <dependency>
            <groupId>io.nosqlbench</groupId>
<<<<<<< HEAD
            <artifactId>driver-s4j</artifactId>
            <version>4.15.95-SNAPSHOT</version>
=======
            <artifactId>driver-jms</artifactId>
            <version>4.15.98-SNAPSHOT</version>
>>>>>>> b085eed7
        </dependency>

    </dependencies>

    <build>
        <resources>
            <resource>
                <directory>src/main/resources</directory>
                <filtering>true</filtering>
            </resource>
        </resources>

        <plugins>
            <plugin>
                <groupId>org.apache.maven.plugins</groupId>
                <artifactId>maven-assembly-plugin</artifactId>
                <version>3.3.0</version>
                <configuration>
                    <descriptors>
                        <descriptor>assembly.xml</descriptor>
                    </descriptors>
                    <archive>
                        <manifest>
                            <mainClass>io.nosqlbench.engine.cli.NBCLI</mainClass>
                        </manifest>
                        <manifestEntries>
                            <Multi-Release>true</Multi-Release>
                        </manifestEntries>
                    </archive>
                </configuration>
                <executions>
                    <execution>
                        <id>assemble-nb</id>
                        <phase>package</phase>
                        <goals>
                            <goal>single</goal>
                        </goals>
                    </execution>
                </executions>
            </plugin>

            <plugin>
                <groupId>org.codehaus.mojo</groupId>
                <artifactId>exec-maven-plugin</artifactId>
                <executions>
                    <execution>
                        <id>link-nb-jar-name</id>
                        <phase>package</phase>
                        <goals>
                            <goal>exec</goal>
                        </goals>
                        <configuration>
                            <environmentVariables>
                                <NBJAR_VERSION>${project.version}</NBJAR_VERSION>
                            </environmentVariables>
                            <basedir>${project.basedir}</basedir>
                            <executable>${project.basedir}/nb-scripts/link-jar-name.sh</executable>
                        </configuration>
                    </execution>
<!--                    <execution>-->
<!--                        <id>build-static-guidebook</id>-->
<!--                        <phase>package</phase>-->
<!--                        <goals>-->
<!--                            <goal>exec</goal>-->
<!--                        </goals>-->
<!--                        <configuration>-->
<!--                            <basedir>${project.basedir}</basedir>-->
<!--                            <executable>${project.basedir}/gendocs.sh</executable>-->
<!--                        </configuration>-->
<!--                    </execution>-->
                </executions>
            </plugin>

        </plugins>
    </build>

    <profiles>
        <profile>
            <id>with-dsegraph-d1</id>
            <activation>
                <activeByDefault>true</activeByDefault>
            </activation>
            <dependencies>
                <dependency>
                    <groupId>io.nosqlbench</groupId>
                    <artifactId>driver-dsegraph-shaded</artifactId>
                    <version>4.15.98-SNAPSHOT</version>
                </dependency>
            </dependencies>
        </profile>
        <profile>
            <id>with-cql-d1</id>
            <activation>
                <activeByDefault>true</activeByDefault>
            </activation>
            <dependencies>
                <dependency>
                    <groupId>io.nosqlbench</groupId>
                    <artifactId>driver-cql-shaded</artifactId>
                    <version>4.15.98-SNAPSHOT</version>
                </dependency>
                <dependency>
                    <groupId>io.nosqlbench</groupId>
                    <artifactId>driver-cqlverify</artifactId>
                    <version>4.15.98-SNAPSHOT</version>
                </dependency>
            </dependencies>


        </profile>
        <profile>
            <id>with-cql-d4</id>
            <activation>
                <activeByDefault>false</activeByDefault>
            </activation>
            <dependencies>
                <dependency>
                    <groupId>io.nosqlbench</groupId>
                    <artifactId>driver-cqld4</artifactId>
                    <version>4.15.81-SNAPSHOT</version>
                </dependency>
            </dependencies>
        </profile>
        <profile>
            <id>with-mongodb</id>
            <activation>
                <activeByDefault>true</activeByDefault>
            </activation>
            <dependencies>
                <dependency>
                    <groupId>io.nosqlbench</groupId>
                    <artifactId>driver-mongodb</artifactId>
                    <version>4.15.98-SNAPSHOT</version>
                </dependency>
            </dependencies>
        </profile>
        <profile>
            <id>build-nb-appimage</id>
            <activation>
                <os>
                    <family>unix</family>
                    <name>linux</name>
                    <arch>amd64</arch>
                </os>
            </activation>
            <build>
                <plugins>
                    <plugin>
                        <groupId>org.codehaus.mojo</groupId>
                        <artifactId>exec-maven-plugin</artifactId>
                        <executions>
                            <execution>
                                <id>build-nb-appimage</id>
                                <phase>package</phase>
                                <goals>
                                    <goal>exec</goal>
                                </goals>
                                <configuration>
                                    <basedir>${project.basedir}</basedir>
                                    <executable>${project.basedir}/build-bin.sh</executable>
                                </configuration>
                            </execution>
                        </executions>
                    </plugin>
                </plugins>
            </build>
        </profile>
        <profile>
            <id>enforce</id>
            <activation>
                <activeByDefault>false</activeByDefault>
            </activation>
            <build>
                <plugins>
                    <plugin>
                        <executions>
                            <execution>
                                <goals>
                                    <goal>enforce</goal>
                                </goals>
                            </execution>
                        </executions>
                        <groupId>org.apache.maven.plugins</groupId>
                        <artifactId>maven-enforcer-plugin</artifactId>
                        <configuration>
                            <rules>
                                <dependencyConvergence />
                            </rules>
                        </configuration>
                    </plugin>
                </plugins>
            </build>
        </profile>


    </profiles>


</project><|MERGE_RESOLUTION|>--- conflicted
+++ resolved
@@ -143,13 +143,8 @@
 
         <dependency>
             <groupId>io.nosqlbench</groupId>
-<<<<<<< HEAD
             <artifactId>driver-s4j</artifactId>
-            <version>4.15.95-SNAPSHOT</version>
-=======
-            <artifactId>driver-jms</artifactId>
-            <version>4.15.98-SNAPSHOT</version>
->>>>>>> b085eed7
+            <version>4.15.98-SNAPSHOT</version>
         </dependency>
 
     </dependencies>
