--- conflicted
+++ resolved
@@ -4,11 +4,7 @@
     <parent>
         <artifactId>mvn-defaults</artifactId>
         <groupId>io.nosqlbench</groupId>
-<<<<<<< HEAD
-        <version>4.15.89-SNAPSHOT</version>
-=======
         <version>4.17.10-SNAPSHOT</version>
->>>>>>> 366feda8
         <relativePath>../mvn-defaults</relativePath>
     </parent>
 
@@ -26,21 +22,13 @@
         <dependency>
             <groupId>io.nosqlbench</groupId>
             <artifactId>virtdata-api</artifactId>
-<<<<<<< HEAD
-            <version>4.15.89-SNAPSHOT</version>
-=======
             <version>4.17.10-SNAPSHOT</version>
->>>>>>> 366feda8
         </dependency>
 
         <dependency>
             <groupId>io.nosqlbench</groupId>
             <artifactId>virtdata-lib-basics</artifactId>
-<<<<<<< HEAD
-            <version>4.15.89-SNAPSHOT</version>
-=======
             <version>4.17.10-SNAPSHOT</version>
->>>>>>> 366feda8
         </dependency>
 
     </dependencies>
