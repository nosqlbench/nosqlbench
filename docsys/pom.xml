<project xmlns="http://maven.apache.org/POM/4.0.0" xmlns:xsi="http://www.w3.org/2001/XMLSchema-instance" xsi:schemaLocation="http://maven.apache.org/POM/4.0.0 http://maven.apache.org/xsd/maven-4.0.0.xsd">
    <modelVersion>4.0.0</modelVersion>

    <artifactId>docsys</artifactId>
    <packaging>jar</packaging>
    <name>docsys</name>
    <url>http://nosqlbench.io/</url>

    <parent>
        <artifactId>mvn-defaults</artifactId>
        <groupId>io.nosqlbench</groupId>
        <version>3.12.75-SNAPSHOT</version>
        <relativePath>../mvn-defaults</relativePath>
    </parent>

    <dependencies>

        <dependency>
            <groupId>io.nosqlbench</groupId>
            <artifactId>nb-api</artifactId>
            <version>3.12.73-SNAPSHOT</version>
        </dependency>

        <dependency>
            <groupId>org.yaml</groupId>
            <artifactId>snakeyaml</artifactId>
        </dependency>

        <!-- test -->

        <dependency>
            <groupId>junit</groupId>
            <artifactId>junit</artifactId>
            <scope>test</scope>
        </dependency>

        <dependency>
            <groupId>org.assertj</groupId>
            <artifactId>assertj-core</artifactId>
            <scope>test</scope>
        </dependency>

        <!-- jetty -->

        <dependency>
            <groupId>org.eclipse.jetty</groupId>
            <artifactId>jetty-server</artifactId>
        </dependency>
        <dependency>
            <groupId>org.eclipse.jetty</groupId>
            <artifactId>jetty-servlets</artifactId>
        </dependency>
        <dependency>
            <groupId>org.eclipse.jetty</groupId>
            <artifactId>jetty-servlet</artifactId>
        </dependency>
        <dependency>
            <groupId>org.eclipse.jetty</groupId>
            <artifactId>jetty-rewrite</artifactId>
        </dependency>
        <dependency>
            <groupId>org.glassfish.jersey.core</groupId>
            <artifactId>jersey-server</artifactId>
        </dependency>
        <dependency>
            <groupId>org.glassfish.jersey.core</groupId>
            <artifactId>jersey-common</artifactId>
        </dependency>
        <dependency>
            <groupId>org.glassfish.jersey.containers</groupId>
            <artifactId>jersey-container-jetty-servlet</artifactId>
        </dependency>
        <dependency>
            <groupId>org.glassfish.jersey.inject</groupId>
            <artifactId>jersey-hk2</artifactId>
        </dependency>

        <dependency>
            <groupId>org.apache.commons</groupId>
            <artifactId>commons-compress</artifactId>
        </dependency>
        <dependency>
            <groupId>javax.ws.rs</groupId>
            <artifactId>javax.ws.rs-api</artifactId>
        </dependency>
        <dependency>
            <groupId>org.glassfish.jersey.media</groupId>
            <artifactId>jersey-media-json-jackson</artifactId>
        </dependency>

        <dependency>
            <groupId>com.fasterxml.jackson.jaxrs</groupId>
            <artifactId>jackson-jaxrs-json-provider</artifactId>
        </dependency>

        <dependency>
            <groupId>javax.xml.bind</groupId>
            <artifactId>jaxb-api</artifactId>
        </dependency>
        <dependency>
            <groupId>com.sun.xml.bind</groupId>
            <artifactId>jaxb-core</artifactId>
        </dependency>
        <dependency>
            <groupId>com.sun.xml.bind</groupId>
            <artifactId>jaxb-impl</artifactId>
        </dependency>
        <dependency>
            <groupId>javax.activation</groupId>
            <artifactId>activation</artifactId>
        </dependency>
<<<<<<< HEAD
        <dependency>
            <groupId>io.nosqlbench</groupId>
            <artifactId>virtdata-processors</artifactId>
            <version>3.12.75-SNAPSHOT</version>
        </dependency>
        <dependency>
            <groupId>io.nosqlbench</groupId>
            <artifactId>virtdata-annotations</artifactId>
            <version>3.12.75-SNAPSHOT</version>
        </dependency>
        <dependency>
            <groupId>io.nosqlbench</groupId>
            <artifactId>virtdata-api</artifactId>
            <version>3.12.75-SNAPSHOT</version>
        </dependency>
        <dependency>
            <groupId>org.slf4j</groupId>
            <artifactId>slf4j-api</artifactId>
            <scope>compile</scope>
        </dependency>
=======

<!--        <dependency>-->
<!--            <groupId>io.nosqlbench</groupId>-->
<!--            <artifactId>virtdata-api</artifactId>-->
<!--            <version>3.12.73-SNAPSHOT</version>-->
<!--        </dependency>-->
>>>>>>> 195169ae
    </dependencies>


    <profiles>
        <profile>
            <id>shade</id>
            <activation>
                <activeByDefault>false</activeByDefault>
            </activation>
            <build>
                <plugins>
                    <plugin>
                        <artifactId>maven-shade-plugin</artifactId>
                        <groupId>org.apache.maven.plugins</groupId>
                        <configuration>
                            <transformers combine.children="append">
                                <transformer implementation="org.apache.maven.plugins.shade.resource.ManifestResourceTransformer">
                                    <mainClass>io.nosqlbench.docsys.core.DocServerApp</mainClass>
                                </transformer>
                                <transformer implementation="org.apache.maven.plugins.shade.resource.ServicesResourceTransformer" />
                            </transformers>
                            <minimizeJar>false</minimizeJar>
                            <finalName>${project.artifactId}</finalName>
                        </configuration>
                    </plugin>

                </plugins>
            </build>
        </profile>
    </profiles>
</project><|MERGE_RESOLUTION|>--- conflicted
+++ resolved
@@ -18,7 +18,7 @@
         <dependency>
             <groupId>io.nosqlbench</groupId>
             <artifactId>nb-api</artifactId>
-            <version>3.12.73-SNAPSHOT</version>
+            <version>3.12.75-SNAPSHOT</version>
         </dependency>
 
         <dependency>
@@ -109,35 +109,12 @@
             <groupId>javax.activation</groupId>
             <artifactId>activation</artifactId>
         </dependency>
-<<<<<<< HEAD
-        <dependency>
-            <groupId>io.nosqlbench</groupId>
-            <artifactId>virtdata-processors</artifactId>
-            <version>3.12.75-SNAPSHOT</version>
-        </dependency>
-        <dependency>
-            <groupId>io.nosqlbench</groupId>
-            <artifactId>virtdata-annotations</artifactId>
-            <version>3.12.75-SNAPSHOT</version>
-        </dependency>
         <dependency>
             <groupId>io.nosqlbench</groupId>
             <artifactId>virtdata-api</artifactId>
             <version>3.12.75-SNAPSHOT</version>
         </dependency>
-        <dependency>
-            <groupId>org.slf4j</groupId>
-            <artifactId>slf4j-api</artifactId>
-            <scope>compile</scope>
-        </dependency>
-=======
 
-<!--        <dependency>-->
-<!--            <groupId>io.nosqlbench</groupId>-->
-<!--            <artifactId>virtdata-api</artifactId>-->
-<!--            <version>3.12.73-SNAPSHOT</version>-->
-<!--        </dependency>-->
->>>>>>> 195169ae
     </dependencies>
 
 
