<project xmlns="http://maven.apache.org/POM/4.0.0"
         xmlns:xsi="http://www.w3.org/2001/XMLSchema-instance"
         xsi:schemaLocation="http://maven.apache.org/POM/4.0.0 http://maven.apache.org/xsd/maven-4.0.0.xsd">
    <modelVersion>4.0.0</modelVersion>


<<<<<<< HEAD
    <parent>
        <artifactId>mvn-defaults</artifactId>
        <groupId>io.nosqlbench</groupId>
        <version>4.15.59-SNAPSHOT</version>
        <relativePath>../mvn-defaults</relativePath>
    </parent>

    <artifactId>engine-clients</artifactId>
    <packaging>jar</packaging>
    <name>${project.artifactId}</name>
    <description>
        A set of clients for calling nosqlbench and related services.
    </description>

    <dependencies>

        <dependency>
            <groupId>io.nosqlbench</groupId>
            <artifactId>engine-api</artifactId>
            <version>4.15.59-SNAPSHOT</version>
        </dependency>

    </dependencies>

    <build>
        <testResources>
            <testResource>
                <directory>src/test/resources</directory>
                <includes>
                    <include>examples/**</include>
                    <include/>
                </includes>
            </testResource>
        </testResources>
    </build>
=======
  <parent>
    <artifactId>mvn-defaults</artifactId>
    <groupId>io.nosqlbench</groupId>
    <version>4.15.60-SNAPSHOT</version>
    <relativePath>../mvn-defaults</relativePath>
  </parent>

  <artifactId>engine-clients</artifactId>
  <packaging>jar</packaging>
  <name>${project.artifactId}</name>
  <description>
    A set of clients for calling nosqlbench and related services.
  </description>

  <dependencies>

    <dependency>
      <groupId>io.nosqlbench</groupId>
      <artifactId>engine-api</artifactId>
        <version>4.15.60-SNAPSHOT</version>
    </dependency>

  </dependencies>

  <build>
    <testResources>
      <testResource>
        <directory>src/test/resources</directory>
        <includes>
          <include>examples/**</include>
          <include />
        </includes>
      </testResource>
    </testResources>
  </build>
>>>>>>> e77bfea0


</project><|MERGE_RESOLUTION|>--- conflicted
+++ resolved
@@ -4,11 +4,10 @@
     <modelVersion>4.0.0</modelVersion>
 
 
-<<<<<<< HEAD
     <parent>
         <artifactId>mvn-defaults</artifactId>
         <groupId>io.nosqlbench</groupId>
-        <version>4.15.59-SNAPSHOT</version>
+    <version>4.15.60-SNAPSHOT</version>
         <relativePath>../mvn-defaults</relativePath>
     </parent>
 
@@ -24,7 +23,7 @@
         <dependency>
             <groupId>io.nosqlbench</groupId>
             <artifactId>engine-api</artifactId>
-            <version>4.15.59-SNAPSHOT</version>
+        <version>4.15.60-SNAPSHOT</version>
         </dependency>
 
     </dependencies>
@@ -40,43 +39,6 @@
             </testResource>
         </testResources>
     </build>
-=======
-  <parent>
-    <artifactId>mvn-defaults</artifactId>
-    <groupId>io.nosqlbench</groupId>
-    <version>4.15.60-SNAPSHOT</version>
-    <relativePath>../mvn-defaults</relativePath>
-  </parent>
-
-  <artifactId>engine-clients</artifactId>
-  <packaging>jar</packaging>
-  <name>${project.artifactId}</name>
-  <description>
-    A set of clients for calling nosqlbench and related services.
-  </description>
-
-  <dependencies>
-
-    <dependency>
-      <groupId>io.nosqlbench</groupId>
-      <artifactId>engine-api</artifactId>
-        <version>4.15.60-SNAPSHOT</version>
-    </dependency>
-
-  </dependencies>
-
-  <build>
-    <testResources>
-      <testResource>
-        <directory>src/test/resources</directory>
-        <includes>
-          <include>examples/**</include>
-          <include />
-        </includes>
-      </testResource>
-    </testResources>
-  </build>
->>>>>>> e77bfea0
 
 
 </project>