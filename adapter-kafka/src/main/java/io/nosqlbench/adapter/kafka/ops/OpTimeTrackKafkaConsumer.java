/*
 * Copyright (c) 2022-2023 nosqlbench
 *
 * Licensed under the Apache License, Version 2.0 (the "License");
 * you may not use this file except in compliance with the License.
 * You may obtain a copy of the License at
 *
 *     http://www.apache.org/licenses/LICENSE-2.0
 *
 * Unless required by applicable law or agreed to in writing, software
 * distributed under the License is distributed on an "AS IS" BASIS,
 * WITHOUT WARRANTIES OR CONDITIONS OF ANY KIND, either express or implied.
 * See the License for the specific language governing permissions and
 * limitations under the License.
 */

package io.nosqlbench.adapter.kafka.ops;

import com.codahale.metrics.Histogram;
import io.nosqlbench.adapter.kafka.KafkaSpace;
import io.nosqlbench.adapter.kafka.util.EndToEndStartingTimeSource;
import io.nosqlbench.adapter.kafka.util.KafkaAdapterMetrics;
import io.nosqlbench.adapter.kafka.util.KafkaAdapterUtil;
import io.nosqlbench.engine.api.metrics.ReceivedMessageSequenceTracker;
import org.apache.commons.lang3.StringUtils;
import org.apache.kafka.clients.consumer.*;
import org.apache.kafka.common.TopicPartition;
import org.apache.kafka.common.header.Header;
import org.apache.kafka.common.header.Headers;
import org.apache.logging.log4j.LogManager;
import org.apache.logging.log4j.Logger;

import java.nio.charset.StandardCharsets;
import java.util.Map;
import java.util.Objects;
import java.util.function.Function;

public class OpTimeTrackKafkaConsumer extends OpTimeTrackKafkaClient {
    private static final Logger logger = LogManager.getLogger("OpTimeTrackKafkaConsumer");
    private final EndToEndStartingTimeSource e2eStartingTimeSrc;
    private final int msgPoolIntervalInMs;
    private final boolean asyncMsgCommit;
    private final boolean autoCommitEnabled;
    private final int maxMsgCntPerCommit;

    // Keep track the manual commit count
    private final ThreadLocal<Integer> manualCommitTrackingCnt = ThreadLocal.withInitial(() -> 0);

    private final KafkaConsumer<String, String> consumer;
    private final Histogram e2eMsgProcLatencyHistogram;
    private final Function<String, ReceivedMessageSequenceTracker> receivedMessageSequenceTrackerForTopic;
    private final boolean seqTracking;

    public OpTimeTrackKafkaConsumer(final KafkaSpace kafkaSpace,
                                    final boolean asyncMsgCommit,
                                    final int msgPoolIntervalInMs,
                                    final boolean autoCommitEnabled,
                                    final int maxMsgCntPerCommit,
                                    final KafkaConsumer<String, String> consumer,
                                    final KafkaAdapterMetrics kafkaAdapterMetrics,
                                    final EndToEndStartingTimeSource e2eStartingTimeSrc,
                                    final Function<String, ReceivedMessageSequenceTracker> receivedMessageSequenceTrackerForTopic,
                                    final boolean seqTracking) {
        super(kafkaSpace);
        this.msgPoolIntervalInMs = msgPoolIntervalInMs;
        this.asyncMsgCommit = asyncMsgCommit;
        this.autoCommitEnabled = autoCommitEnabled;
        this.maxMsgCntPerCommit = maxMsgCntPerCommit;
        this.consumer = consumer;
        this.e2eStartingTimeSrc = e2eStartingTimeSrc;
        e2eMsgProcLatencyHistogram = kafkaAdapterMetrics.getE2eMsgProcLatencyHistogram();
        this.receivedMessageSequenceTrackerForTopic = receivedMessageSequenceTrackerForTopic;
        this.seqTracking = seqTracking;
    }

    public int getManualCommitTrackingCnt() { return this.manualCommitTrackingCnt.get(); }
    public void incManualCommitTrackingCnt() {
        final int curVal = this.getManualCommitTrackingCnt();
        this.manualCommitTrackingCnt.set(curVal + 1);
    }
    public void resetManualCommitTrackingCnt() {
        this.manualCommitTrackingCnt.set(0);
    }

    private boolean msgCommitNeeded(final long cycle) {
        // Whether to commit the transaction which happens when:
        // - "txn_batch_num" has been reached since last reset
        boolean commitNeeded = !this.autoCommitEnabled;

        if (commitNeeded) {
            final int msgCommitTackingCnt = this.manualCommitTrackingCnt.get();

            if ( 0 < msgCommitTackingCnt && 0 == msgCommitTackingCnt % maxMsgCntPerCommit ||
                cycle >= this.kafkaSpace.getTotalCycleNum() - 1) {
                commitNeeded = true;

                if (OpTimeTrackKafkaConsumer.logger.isDebugEnabled())
                    OpTimeTrackKafkaConsumer.logger.debug("Manually commit message ({}, {}, {})",
                        this.manualCommitTrackingCnt, msgCommitTackingCnt, cycle);
            }
            else commitNeeded = false;
        }

        return commitNeeded;
    }

    private String printRecvedMsg(final ConsumerRecord<String, String> record) {
        final Headers headers = record.headers();
        final Header nbMsgSeqHeader = headers.lastHeader(KafkaAdapterUtil.NB_MSG_SEQ_PROP);

        final StringBuilder sb = new StringBuilder();
        if (null != nbMsgSeqHeader)
            sb.append("Header (MsgSeq): " + new String(nbMsgSeqHeader.value(), StandardCharsets.UTF_8) + "; ");
        sb.append("Key: " + record.key() + "; ");
        sb.append("Value: " + record.value() + "; ");


        return sb.toString();
    }

    @Override
    void cycleMsgProcess(final long cycle, final Object cycleObj) {
<<<<<<< HEAD
        if (this.kafkaSpace.isShuttigDown()) return;
=======
        if (this.kafkaSpace.isShuttingDown()) return;
>>>>>>> 97cd593b

        synchronized (this) {
            final ConsumerRecords<String, String> records = this.consumer.poll(this.msgPoolIntervalInMs);
            for (final ConsumerRecord<String, String> record : records)
                if (null != record) {
                    if (OpTimeTrackKafkaConsumer.logger.isDebugEnabled()) {
                        final Header msg_seq_header = record.headers().lastHeader(KafkaAdapterUtil.MSG_SEQUENCE_NUMBER);
                        OpTimeTrackKafkaConsumer.logger.debug(
                            "Receiving message is successful: [{}] - offset({}), cycle ({}), e2e_latency_ms({}), e2e_seq_number({})",
                            this.printRecvedMsg(record),
                            record.offset(),
                            cycle,
                            System.currentTimeMillis() - record.timestamp(),
                            null != msg_seq_header ? new String(msg_seq_header.value(), StandardCharsets.UTF_8) : "null");
                    }

                    if (!this.autoCommitEnabled) {
                        final boolean bCommitMsg = this.msgCommitNeeded(cycle);
                        if (bCommitMsg) {
                            if (!this.asyncMsgCommit) {
                                this.consumer.commitSync();
                                this.checkAndUpdateMessageE2EMetrics(record);
                                if (OpTimeTrackKafkaConsumer.logger.isDebugEnabled())
                                    OpTimeTrackKafkaConsumer.logger.debug(
                                        "Sync message commit is successful: cycle ({}), maxMsgCntPerCommit ({})",
                                        cycle,
                                        this.maxMsgCntPerCommit);
                            } else this.consumer.commitAsync(new OffsetCommitCallback() {
                                @Override
                                public void onComplete(final Map<TopicPartition, OffsetAndMetadata> map, final Exception e) {
                                    if (OpTimeTrackKafkaConsumer.logger.isDebugEnabled()) if (null == e) {
                                        OpTimeTrackKafkaConsumer.logger.debug(
                                            "Async message commit succeeded: cycle({}), maxMsgCntPerCommit ({})",
                                            cycle,
                                            OpTimeTrackKafkaConsumer.this.maxMsgCntPerCommit);
                                        OpTimeTrackKafkaConsumer.this.checkAndUpdateMessageE2EMetrics(record);
                                    } else OpTimeTrackKafkaConsumer.logger.debug(
                                        "Async message commit failed: cycle ({}), maxMsgCntPerCommit ({}), error ({})",
                                        cycle,
                                        OpTimeTrackKafkaConsumer.this.maxMsgCntPerCommit,
                                        e.getMessage());
                                }
                            });

                            this.resetManualCommitTrackingCnt();
                        } else {
                            this.checkAndUpdateMessageE2EMetrics(record);
                            this.incManualCommitTrackingCnt();
                        }
                    }
                    this.checkAndUpdateMessageE2EMetrics(record);
                }
        }
    }

    private void checkAndUpdateMessageE2EMetrics(final ConsumerRecord<String, String> record) {
        // keep track of message errors and update error counters
        if(this.seqTracking) {
            this.checkAndUpdateMessageErrorCounter(record);
        }
        this.updateE2ELatencyMetric(record);
    }

    private void updateE2ELatencyMetric(final ConsumerRecord<String, String> record) {
        long startTimeStamp = 0L;
        if (Objects.requireNonNull(this.e2eStartingTimeSrc) == EndToEndStartingTimeSource.MESSAGE_PUBLISH_TIME) {
            startTimeStamp = record.timestamp();
        }
        if (0L != startTimeStamp) {
            final long e2eMsgLatency = System.currentTimeMillis() - startTimeStamp;
            this.e2eMsgProcLatencyHistogram.update(e2eMsgLatency);
        }
    }

    private void checkAndUpdateMessageErrorCounter(final ConsumerRecord<String, String> record) {
        final Header msg_seq_number_header = record.headers().lastHeader(KafkaAdapterUtil.MSG_SEQUENCE_NUMBER);
        final String msgSeqIdStr = (null != msg_seq_number_header) ? new String(msg_seq_number_header.value(), StandardCharsets.UTF_8) : StringUtils.EMPTY;
        if (!StringUtils.isBlank(msgSeqIdStr)) {
            final long sequenceNumber = Long.parseLong(msgSeqIdStr);
            final ReceivedMessageSequenceTracker receivedMessageSequenceTracker =
                this.receivedMessageSequenceTrackerForTopic.apply(record.topic());
            receivedMessageSequenceTracker.sequenceNumberReceived(sequenceNumber);
        } else
            OpTimeTrackKafkaConsumer.logger.warn("Message sequence number header is null, skipping e2e message error metrics generation.");
    }

    @Override
    public void close() {
        try {
            if (null != consumer) {
                if (!this.asyncMsgCommit) {
                    this.consumer.commitSync();
                } else {
                    this.consumer.commitAsync();
                }

                this.consumer.close();
            }

            manualCommitTrackingCnt.remove();
        }
        catch (final IllegalStateException ise) {
            // If a consumer is already closed, that's fine.
        }
<<<<<<< HEAD
        catch (final Exception e) {
            e.printStackTrace();
=======
        catch (final Exception ex) {
            logger.error(ex);
            ex.printStackTrace();
>>>>>>> 97cd593b
        }
    }
}<|MERGE_RESOLUTION|>--- conflicted
+++ resolved
@@ -120,11 +120,7 @@
 
     @Override
     void cycleMsgProcess(final long cycle, final Object cycleObj) {
-<<<<<<< HEAD
-        if (this.kafkaSpace.isShuttigDown()) return;
-=======
         if (this.kafkaSpace.isShuttingDown()) return;
->>>>>>> 97cd593b
 
         synchronized (this) {
             final ConsumerRecords<String, String> records = this.consumer.poll(this.msgPoolIntervalInMs);
@@ -229,14 +225,9 @@
         catch (final IllegalStateException ise) {
             // If a consumer is already closed, that's fine.
         }
-<<<<<<< HEAD
-        catch (final Exception e) {
-            e.printStackTrace();
-=======
         catch (final Exception ex) {
             logger.error(ex);
             ex.printStackTrace();
->>>>>>> 97cd593b
         }
     }
 }