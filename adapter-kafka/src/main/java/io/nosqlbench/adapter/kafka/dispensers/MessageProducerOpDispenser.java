--- conflicted
+++ resolved
@@ -72,11 +72,7 @@
         producerClientConfMap.putAll(kafkaSpace.getKafkaClientConf().getProducerConfMap());
         this.producerClientConfMap.put("bootstrap.servers", kafkaSpace.getBootstrapSvr());
 
-<<<<<<< HEAD
-        txnBatchNum = this.parsedOp.getStaticConfigOr("txn_batch_num", Integer.valueOf(0));
-=======
         txnBatchNum = this.parsedOp.getStaticConfigOr("txn_batch_num", 0);
->>>>>>> 97cd593b
 
         msgHeaderJsonStrFunc = this.lookupOptionalStrOpValueFunc(MessageProducerOpDispenser.MSG_HEADER_OP_PARAM);
         msgKeyStrFunc = this.lookupOptionalStrOpValueFunc(MessageProducerOpDispenser.MSG_KEY_OP_PARAM);
@@ -96,65 +92,6 @@
             return defaultClientIdPrefix + '-' + clntIdx;
         }
         return "";
-<<<<<<< HEAD
-    }
-
-    private OpTimeTrackKafkaClient getOrCreateOpTimeTrackKafkaProducer(final long cycle,
-                                                                       final String topicName,
-                                                                       final String clientId)
-    {
-        final String cacheKey = KafkaAdapterUtil.buildCacheKey(
-            "producer-" + cycle % this.kafkaClntCnt, topicName);
-
-        OpTimeTrackKafkaClient opTimeTrackKafkaClient = this.kafkaSpace.getOpTimeTrackKafkaClient(cacheKey);
-        if (null == opTimeTrackKafkaClient) {
-            final Properties producerConfProps = new Properties();
-            producerConfProps.putAll(this.producerClientConfMap);
-
-            if (StringUtils.isNotBlank(clientId)) {
-                producerConfProps.put("client.id", clientId);
-            } else {
-                producerConfProps.remove("client.id");
-            }
-
-            // When transaction batch number is less than 2, it is treated effectively as no-transaction
-            if (2 > txnBatchNum) {
-                producerConfProps.remove("transactional.id");
-            }
-
-            String baseTransactId = "";
-            boolean transactionEnabled = false;
-            if (producerConfProps.containsKey("transactional.id")) {
-                baseTransactId = producerConfProps.getProperty("transactional.id").toString();
-                producerConfProps.put("transactional.id", baseTransactId + '-' + cacheKey);
-                transactionEnabled = StringUtils.isNotBlank(producerConfProps.getProperty("transactional.id").toString());
-            }
-
-            final KafkaProducer<String, String> producer = new KafkaProducer<>(producerConfProps);
-            if (transactionEnabled) producer.initTransactions();
-
-            if (MessageProducerOpDispenser.logger.isDebugEnabled())
-                MessageProducerOpDispenser.logger.debug("Producer created: {}/{} -- ({}, {}, {})",
-                    cacheKey,
-                    producer,
-                    topicName,
-                    transactionEnabled,
-                    clientId);
-
-            opTimeTrackKafkaClient = new OpTimeTrackKafkaProducer(
-                this.kafkaSpace,
-                this.asyncAPI,
-                transactionEnabled,
-                this.txnBatchNum,
-                this.seqTrackingFunc.apply(cycle),
-                this.msgSeqErrSimuTypeSetFunc.apply(cycle),
-                producer);
-            this.kafkaSpace.addOpTimeTrackKafkaClient(cacheKey, opTimeTrackKafkaClient);
-        }
-
-        return opTimeTrackKafkaClient;
-=======
->>>>>>> 97cd593b
     }
 
     private ProducerRecord<String, String> createKafkaMessage(
@@ -268,11 +205,7 @@
         final String clientId = this.getEffectiveClientId(cycle);
 
         final OpTimeTrackKafkaClient opTimeTrackKafkaProducer =
-<<<<<<< HEAD
-            this.getOrCreateOpTimeTrackKafkaProducer(cycle, topicName, clientId);
-=======
             this.getOpTimeTrackKafkaProducer(cycle, topicName, clientId);
->>>>>>> 97cd593b
 
         final ProducerRecord<String, String> message = this.createKafkaMessage(
             cycle,
