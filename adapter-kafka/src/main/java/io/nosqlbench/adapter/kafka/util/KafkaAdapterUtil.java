/*
 * Copyright (c) 2023 nosqlbench
 *
 * Licensed under the Apache License, Version 2.0 (the "License");
 * you may not use this file except in compliance with the License.
 * You may obtain a copy of the License at
 *
 *     http://www.apache.org/licenses/LICENSE-2.0
 *
 * Unless required by applicable law or agreed to in writing, software
 * distributed under the License is distributed on an "AS IS" BASIS,
 * WITHOUT WARRANTIES OR CONDITIONS OF ANY KIND, either express or implied.
 * See the License for the specific language governing permissions and
 * limitations under the License.
 */

package io.nosqlbench.adapter.kafka.util;

<<<<<<< HEAD
import com.amazonaws.util.Base64;
=======
>>>>>>> 97cd593b
import com.fasterxml.jackson.core.type.TypeReference;
import com.fasterxml.jackson.databind.ObjectMapper;
import org.apache.commons.lang3.StringUtils;
import org.apache.logging.log4j.LogManager;
import org.apache.logging.log4j.Logger;

import java.nio.charset.StandardCharsets;
import java.util.Arrays;
import java.util.List;
import java.util.Map;

public enum KafkaAdapterUtil {
    ;
    public static final String MSG_SEQUENCE_NUMBER = "sequence_number";
    private static final Logger logger = LogManager.getLogger(KafkaAdapterUtil.class);

    public static String DFT_CONSUMER_GROUP_NAME_PREFIX = "nbKafkaGrp";
    public static String DFT_TOPIC_NAME_PREFIX = "nbKafkaTopic";

    ///////
    // Valid document level parameters for JMS NB yaml file
    public enum DOC_LEVEL_PARAMS {
        // Blocking message producing or consuming
        ASYNC_API("async_api"),
        SEQERR_SIMU("seqerr_simu"),
        E2E_STARTING_TIME_SOURCE("e2e_starting_time_source"),
        SEQ_TRACKING("seq_tracking");
        public final String label;

        DOC_LEVEL_PARAMS(final String label) {
            this.label = label;
        }
    }
<<<<<<< HEAD
    public static boolean isValidDocLevelParam(final String param) {
        return Arrays.stream(DOC_LEVEL_PARAMS.values()).anyMatch(t -> t.label.equals(param));
    }
    public static String getValidDocLevelParamList() {
        return Arrays.stream(DOC_LEVEL_PARAMS.values()).map(t -> t.label).collect(Collectors.joining(", "));
    }
=======
>>>>>>> 97cd593b

    public static final String NB_MSG_SEQ_PROP = "NBMsgSeqProp";
    public static final String NB_MSG_SIZE_PROP = "NBMsgSize";

    // Get simplified NB thread name
    public static String getSimplifiedNBThreadName(final String fullThreadName) {
        assert StringUtils.isNotBlank(fullThreadName);

        if (StringUtils.contains(fullThreadName, '/')) {
            return StringUtils.substringAfterLast(fullThreadName, "/");
        }
        return fullThreadName;
    }


    public static Map<String, String> convertJsonToMap(final String jsonStr) throws Exception {
        final ObjectMapper mapper = new ObjectMapper();
        return mapper.readValue(jsonStr, new TypeReference<Map<String, String>>(){});
    }

    public static List<Object> convertJsonToObjList(final String jsonStr) throws Exception {
        final ObjectMapper mapper = new ObjectMapper();
        return Arrays.asList(mapper.readValue(jsonStr, Object[].class));
    }

<<<<<<< HEAD
    public static String buildCacheKey(final String... keyParts) {
        final String combinedStr = Arrays.stream(keyParts)
            .filter(StringUtils::isNotBlank)
            .collect(Collectors.joining("::"));
        return Base64.encodeAsString(combinedStr.getBytes(StandardCharsets.UTF_8));
    }

=======
>>>>>>> 97cd593b
    public static void pauseCurThreadExec(final int pauseInSec) {
        if (0 < pauseInSec) try {
            Thread.sleep(pauseInSec * 1000L);
        } catch (final InterruptedException ie) {
            ie.printStackTrace();
        }
    }

    public static int getStrObjSize(final String strObj) {
        // << https://docs.oracle.com/javase/6/docs/api/java/lang/String.html >>
        // A String represents a string in the UTF-16 format ...
        return strObj.getBytes(StandardCharsets.UTF_16).length;
    }

    public static void messageErrorHandling(final Exception exception, final boolean strictErrorHandling, final String errorMsg) {
        exception.printStackTrace();

        if (strictErrorHandling) throw new RuntimeException(errorMsg + " [ " + exception.getMessage() + " ]");
        pauseCurThreadExec(1);
    }
}
<|MERGE_RESOLUTION|>--- conflicted
+++ resolved
@@ -16,10 +16,6 @@
 
 package io.nosqlbench.adapter.kafka.util;
 
-<<<<<<< HEAD
-import com.amazonaws.util.Base64;
-=======
->>>>>>> 97cd593b
 import com.fasterxml.jackson.core.type.TypeReference;
 import com.fasterxml.jackson.databind.ObjectMapper;
 import org.apache.commons.lang3.StringUtils;
@@ -53,15 +49,6 @@
             this.label = label;
         }
     }
-<<<<<<< HEAD
-    public static boolean isValidDocLevelParam(final String param) {
-        return Arrays.stream(DOC_LEVEL_PARAMS.values()).anyMatch(t -> t.label.equals(param));
-    }
-    public static String getValidDocLevelParamList() {
-        return Arrays.stream(DOC_LEVEL_PARAMS.values()).map(t -> t.label).collect(Collectors.joining(", "));
-    }
-=======
->>>>>>> 97cd593b
 
     public static final String NB_MSG_SEQ_PROP = "NBMsgSeqProp";
     public static final String NB_MSG_SIZE_PROP = "NBMsgSize";
@@ -87,16 +74,6 @@
         return Arrays.asList(mapper.readValue(jsonStr, Object[].class));
     }
 
-<<<<<<< HEAD
-    public static String buildCacheKey(final String... keyParts) {
-        final String combinedStr = Arrays.stream(keyParts)
-            .filter(StringUtils::isNotBlank)
-            .collect(Collectors.joining("::"));
-        return Base64.encodeAsString(combinedStr.getBytes(StandardCharsets.UTF_8));
-    }
-
-=======
->>>>>>> 97cd593b
     public static void pauseCurThreadExec(final int pauseInSec) {
         if (0 < pauseInSec) try {
             Thread.sleep(pauseInSec * 1000L);
