/*
 * Copyright (c) 2022-2023 nosqlbench
 *
 * Licensed under the Apache License, Version 2.0 (the "License");
 * you may not use this file except in compliance with the License.
 * You may obtain a copy of the License at
 *
 *     http://www.apache.org/licenses/LICENSE-2.0
 *
 * Unless required by applicable law or agreed to in writing, software
 * distributed under the License is distributed on an "AS IS" BASIS,
 * WITHOUT WARRANTIES OR CONDITIONS OF ANY KIND, either express or implied.
 * See the License for the specific language governing permissions and
 * limitations under the License.
 */

package io.nosqlbench.adapter.kafka.util;

import com.codahale.metrics.Counter;
import com.codahale.metrics.Histogram;
import com.codahale.metrics.Timer;
import io.nosqlbench.adapter.kafka.dispensers.KafkaBaseOpDispenser;
import io.nosqlbench.api.config.NBLabeledElement;
import io.nosqlbench.api.engine.metrics.ActivityMetrics;
import org.apache.logging.log4j.LogManager;
import org.apache.logging.log4j.Logger;

import java.util.Map;

public class KafkaAdapterMetrics implements NBLabeledElement {

    private static final Logger logger = LogManager.getLogger("S4JAdapterMetrics");

    private final String defaultAdapterMetricsPrefix;

    private Histogram messageSizeHistogram;
    private Timer bindTimer;
    private Timer executeTimer;
    // - message out of sequence error counter
    private Counter msgErrOutOfSeqCounter;
    // - message loss counter
    private Counter msgErrLossCounter;
    // - message duplicate error counter
    private Counter msgErrDuplicateCounter;

    public Histogram getE2eMsgProcLatencyHistogram() {
        return this.e2eMsgProcLatencyHistogram;
    }

    // end-to-end latency
    private Histogram e2eMsgProcLatencyHistogram;
    private final KafkaBaseOpDispenser kafkaBaseOpDispenser;

    public KafkaAdapterMetrics(final KafkaBaseOpDispenser kafkaBaseOpDispenser, final String defaultMetricsPrefix) {
        this.kafkaBaseOpDispenser = kafkaBaseOpDispenser;
        defaultAdapterMetricsPrefix = defaultMetricsPrefix;
    }

    public String getName() {
        return "KafkaAdapterMetrics";
    }

    @Override
    public Map<String, String> getLabels() {
        return Map.of("name", this.getName());
    }

    public void initS4JAdapterInstrumentation() {
        // Histogram metrics
        messageSizeHistogram =
            ActivityMetrics.histogram(
                this,
                    this.defaultAdapterMetricsPrefix + "message_size",
                ActivityMetrics.DEFAULT_HDRDIGITS);

        // Timer metrics
        bindTimer =
            ActivityMetrics.timer(
                this,
                    this.defaultAdapterMetricsPrefix + "bind",
                ActivityMetrics.DEFAULT_HDRDIGITS);
        executeTimer =
            ActivityMetrics.timer(
                this,
                    this.defaultAdapterMetricsPrefix + "execute",
                ActivityMetrics.DEFAULT_HDRDIGITS);

        // End-to-end metrics
        // Latency
        e2eMsgProcLatencyHistogram =
            ActivityMetrics.histogram(
                    this.kafkaBaseOpDispenser,
                    this.defaultAdapterMetricsPrefix + "e2e_msg_latency",
                ActivityMetrics.DEFAULT_HDRDIGITS);
        // Error metrics
        msgErrOutOfSeqCounter =
            ActivityMetrics.counter(
                    this.kafkaBaseOpDispenser,
                    this.defaultAdapterMetricsPrefix + "err_msg_oos");
        msgErrLossCounter =
            ActivityMetrics.counter(
                    this.kafkaBaseOpDispenser,
                    this.defaultAdapterMetricsPrefix + "err_msg_loss");
        msgErrDuplicateCounter =
            ActivityMetrics.counter(
                    this.kafkaBaseOpDispenser,
                    this.defaultAdapterMetricsPrefix + "err_msg_dup");
    }

<<<<<<< HEAD
    public Timer getBindTimer() { return this.bindTimer; }
    public Timer getExecuteTimer() { return this.executeTimer; }
    public Histogram getMessagesizeHistogram() { return this.messageSizeHistogram; }
=======
    public Timer getBindTimer() { return bindTimer; }
    public Timer getExecuteTimer() { return executeTimer; }
    public Histogram getMessagesizeHistogram() { return messageSizeHistogram; }

    public Counter getMsgErrOutOfSeqCounter() {
        return msgErrOutOfSeqCounter;
    }

    public void setMsgErrOutOfSeqCounter(Counter msgErrOutOfSeqCounter) {
        this.msgErrOutOfSeqCounter = msgErrOutOfSeqCounter;
    }

    public Counter getMsgErrLossCounter() {
        return msgErrLossCounter;
    }

    public void setMsgErrLossCounter(Counter msgErrLossCounter) {
        this.msgErrLossCounter = msgErrLossCounter;
    }

    public Counter getMsgErrDuplicateCounter() {
        return msgErrDuplicateCounter;
    }

    public void setMsgErrDuplicateCounter(Counter msgErrDuplicateCounter) {
        this.msgErrDuplicateCounter = msgErrDuplicateCounter;
    }
>>>>>>> 6698bb72
}<|MERGE_RESOLUTION|>--- conflicted
+++ resolved
@@ -44,16 +44,16 @@
     private Counter msgErrDuplicateCounter;
 
     public Histogram getE2eMsgProcLatencyHistogram() {
-        return this.e2eMsgProcLatencyHistogram;
+        return e2eMsgProcLatencyHistogram;
     }
 
     // end-to-end latency
     private Histogram e2eMsgProcLatencyHistogram;
     private final KafkaBaseOpDispenser kafkaBaseOpDispenser;
 
-    public KafkaAdapterMetrics(final KafkaBaseOpDispenser kafkaBaseOpDispenser, final String defaultMetricsPrefix) {
+    public KafkaAdapterMetrics(KafkaBaseOpDispenser kafkaBaseOpDispenser, String defaultMetricsPrefix) {
         this.kafkaBaseOpDispenser = kafkaBaseOpDispenser;
-        defaultAdapterMetricsPrefix = defaultMetricsPrefix;
+        this.defaultAdapterMetricsPrefix = defaultMetricsPrefix;
     }
 
     public String getName() {
@@ -62,82 +62,76 @@
 
     @Override
     public Map<String, String> getLabels() {
-        return Map.of("name", this.getName());
+        return Map.of("name", getName());
     }
 
     public void initS4JAdapterInstrumentation() {
         // Histogram metrics
-        messageSizeHistogram =
+        this.messageSizeHistogram =
             ActivityMetrics.histogram(
                 this,
-                    this.defaultAdapterMetricsPrefix + "message_size",
+                    defaultAdapterMetricsPrefix + "message_size",
                 ActivityMetrics.DEFAULT_HDRDIGITS);
 
         // Timer metrics
-        bindTimer =
+        this.bindTimer =
             ActivityMetrics.timer(
                 this,
-                    this.defaultAdapterMetricsPrefix + "bind",
+                    defaultAdapterMetricsPrefix + "bind",
                 ActivityMetrics.DEFAULT_HDRDIGITS);
-        executeTimer =
+        this.executeTimer =
             ActivityMetrics.timer(
                 this,
-                    this.defaultAdapterMetricsPrefix + "execute",
+                    defaultAdapterMetricsPrefix + "execute",
                 ActivityMetrics.DEFAULT_HDRDIGITS);
 
         // End-to-end metrics
         // Latency
-        e2eMsgProcLatencyHistogram =
+        this.e2eMsgProcLatencyHistogram =
             ActivityMetrics.histogram(
-                    this.kafkaBaseOpDispenser,
-                    this.defaultAdapterMetricsPrefix + "e2e_msg_latency",
+                    kafkaBaseOpDispenser,
+                    defaultAdapterMetricsPrefix + "e2e_msg_latency",
                 ActivityMetrics.DEFAULT_HDRDIGITS);
         // Error metrics
-        msgErrOutOfSeqCounter =
+        this.msgErrOutOfSeqCounter =
             ActivityMetrics.counter(
-                    this.kafkaBaseOpDispenser,
-                    this.defaultAdapterMetricsPrefix + "err_msg_oos");
-        msgErrLossCounter =
+                    kafkaBaseOpDispenser,
+                    defaultAdapterMetricsPrefix + "err_msg_oos");
+        this.msgErrLossCounter =
             ActivityMetrics.counter(
-                    this.kafkaBaseOpDispenser,
-                    this.defaultAdapterMetricsPrefix + "err_msg_loss");
-        msgErrDuplicateCounter =
+                    kafkaBaseOpDispenser,
+                    defaultAdapterMetricsPrefix + "err_msg_loss");
+        this.msgErrDuplicateCounter =
             ActivityMetrics.counter(
-                    this.kafkaBaseOpDispenser,
-                    this.defaultAdapterMetricsPrefix + "err_msg_dup");
+                    kafkaBaseOpDispenser,
+                    defaultAdapterMetricsPrefix + "err_msg_dup");
     }
 
-<<<<<<< HEAD
     public Timer getBindTimer() { return this.bindTimer; }
     public Timer getExecuteTimer() { return this.executeTimer; }
     public Histogram getMessagesizeHistogram() { return this.messageSizeHistogram; }
-=======
-    public Timer getBindTimer() { return bindTimer; }
-    public Timer getExecuteTimer() { return executeTimer; }
-    public Histogram getMessagesizeHistogram() { return messageSizeHistogram; }
 
     public Counter getMsgErrOutOfSeqCounter() {
-        return msgErrOutOfSeqCounter;
+        return this.msgErrOutOfSeqCounter;
     }
 
-    public void setMsgErrOutOfSeqCounter(Counter msgErrOutOfSeqCounter) {
+    public void setMsgErrOutOfSeqCounter(final Counter msgErrOutOfSeqCounter) {
         this.msgErrOutOfSeqCounter = msgErrOutOfSeqCounter;
     }
 
     public Counter getMsgErrLossCounter() {
-        return msgErrLossCounter;
+        return this.msgErrLossCounter;
     }
 
-    public void setMsgErrLossCounter(Counter msgErrLossCounter) {
+    public void setMsgErrLossCounter(final Counter msgErrLossCounter) {
         this.msgErrLossCounter = msgErrLossCounter;
     }
 
     public Counter getMsgErrDuplicateCounter() {
-        return msgErrDuplicateCounter;
+        return this.msgErrDuplicateCounter;
     }
 
-    public void setMsgErrDuplicateCounter(Counter msgErrDuplicateCounter) {
+    public void setMsgErrDuplicateCounter(final Counter msgErrDuplicateCounter) {
         this.msgErrDuplicateCounter = msgErrDuplicateCounter;
     }
->>>>>>> 6698bb72
 }