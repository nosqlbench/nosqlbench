--- conflicted
+++ resolved
@@ -43,31 +43,17 @@
             <version>5.5.1</version>
         </dependency>
 
-<<<<<<< HEAD
         <dependency>
             <groupId>io.nosqlbench</groupId>
             <artifactId>engine-api</artifactId>
-            <version>4.15.59-SNAPSHOT</version>
+          <version>4.15.60-SNAPSHOT</version>
         </dependency>
 
         <dependency>
             <groupId>io.nosqlbench</groupId>
             <artifactId>driver-stdout</artifactId>
-            <version>4.15.59-SNAPSHOT</version>
+          <version>4.15.60-SNAPSHOT</version>
         </dependency>
-=======
-      <dependency>
-        <groupId>io.nosqlbench</groupId>
-        <artifactId>engine-api</artifactId>
-          <version>4.15.60-SNAPSHOT</version>
-      </dependency>
-
-      <dependency>
-        <groupId>io.nosqlbench</groupId>
-        <artifactId>driver-stdout</artifactId>
-          <version>4.15.60-SNAPSHOT</version>
-      </dependency>
->>>>>>> e77bfea0
 
         <!--        <dependency>-->
         <!--            <groupId>org.slf4j</groupId>-->
