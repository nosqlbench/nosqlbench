package com.datastax.ebdrivers.kafkaproducer;

import com.codahale.metrics.Timer;
import io.nosqlbench.engine.api.activityapi.planning.OpSequence;
import io.nosqlbench.engine.api.activityapi.planning.SequencePlanner;
import io.nosqlbench.engine.api.activityapi.planning.SequencerType;
import io.nosqlbench.engine.api.activityconfig.StatementsLoader;
import io.nosqlbench.engine.api.activityconfig.yaml.OpTemplate;
import io.nosqlbench.engine.api.activityconfig.yaml.StmtsDocList;
import io.nosqlbench.engine.api.activityimpl.ActivityDef;
import io.nosqlbench.engine.api.activityimpl.SimpleActivity;
import io.nosqlbench.engine.api.metrics.ActivityMetrics;
import org.apache.logging.log4j.LogManager;
import org.apache.logging.log4j.Logger;

import java.util.Arrays;
import java.util.List;
import java.util.stream.Collectors;

public class KafkaProducerActivity extends SimpleActivity {
    private final static Logger logger = LogManager.getLogger(KafkaProducerActivity.class);
    private String yamlLoc;
    private String clientId;
    private String servers;
    private OpSequence<KafkaStatement> opSequence;
    private String schemaRegistryUrl;
    Timer resultTimer;
    Timer resultSuccessTimer;


    public KafkaProducerActivity(ActivityDef activityDef) {
        super(activityDef);
    }

    @Override
    public synchronized void onActivityDefUpdate(ActivityDef activityDef) {
        super.onActivityDefUpdate(activityDef);

        // sanity check
        yamlLoc = activityDef.getParams().getOptionalString("yaml", "workload")
            .orElseThrow(() -> new IllegalArgumentException("yaml is not defined"));
        servers = Arrays.stream(activityDef.getParams().getOptionalString("host","hosts")
            .orElse("localhost" + ":9092")
            .split(","))
            .map(x ->  x.indexOf(':') == -1 ? x + ":9092" : x)
            .collect(Collectors.joining(","));
        clientId = activityDef.getParams().getOptionalString("clientid","client.id","client_id")
            .orElse("TestProducerClientId");
        schemaRegistryUrl = activityDef.getParams()
            .getOptionalString("schema_registry_url", "schema.registry.url")
            .orElse("http://localhost:8081");
    }

    @Override
    public void initActivity() {
        logger.debug("initializing activity: " + this.activityDef.getAlias());
        onActivityDefUpdate(activityDef);

        opSequence = initOpSequencer();
        setDefaultsFromOpSequence(opSequence);

        resultTimer = ActivityMetrics.timer(activityDef, "result");
        resultSuccessTimer = ActivityMetrics.timer(activityDef, "result-success");
    }

    private OpSequence<KafkaStatement> initOpSequencer() {
        SequencerType sequencerType = SequencerType.valueOf(
            getParams().getOptionalString("seq").orElse("bucket")
        );
        SequencePlanner<KafkaStatement> sequencer = new SequencePlanner<>(sequencerType);

        String tagFilter = activityDef.getParams().getOptionalString("tags").orElse("");
<<<<<<< HEAD
        StmtsDocList stmtsDocList = StatementsLoader.loadPath(
            logger,
            yamlLoc,
            activityDef.getParams(),
            "activities"
        );
=======
        StmtsDocList stmtsDocList = StatementsLoader.loadPath(logger, yamlLoc, activityDef.getParams(), "activities");
>>>>>>> 366feda8
        List<OpTemplate> statements = stmtsDocList.getStmts(tagFilter);

        String format = getParams().getOptionalString("format").orElse(null);

        if (statements.size() > 0) {
            for (OpTemplate statement : statements) {
                sequencer.addOp(
                    new KafkaStatement(statement,
                                       servers,
                                       clientId,
                                       schemaRegistryUrl),
                    statement.getParamOrDefault("ratio", 1)
                );
            }
        } else {
            logger.error("Unable to create a Kafka statement if you have no active statements.");
        }

        return sequencer.resolve();
    }

    protected OpSequence<KafkaStatement> getOpSequencer() {
        return opSequence;
    }
}<|MERGE_RESOLUTION|>--- conflicted
+++ resolved
@@ -70,16 +70,7 @@
         SequencePlanner<KafkaStatement> sequencer = new SequencePlanner<>(sequencerType);
 
         String tagFilter = activityDef.getParams().getOptionalString("tags").orElse("");
-<<<<<<< HEAD
-        StmtsDocList stmtsDocList = StatementsLoader.loadPath(
-            logger,
-            yamlLoc,
-            activityDef.getParams(),
-            "activities"
-        );
-=======
         StmtsDocList stmtsDocList = StatementsLoader.loadPath(logger, yamlLoc, activityDef.getParams(), "activities");
->>>>>>> 366feda8
         List<OpTemplate> statements = stmtsDocList.getStmts(tagFilter);
 
         String format = getParams().getOptionalString("format").orElse(null);
