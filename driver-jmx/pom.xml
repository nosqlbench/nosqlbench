<project xmlns="http://maven.apache.org/POM/4.0.0"
         xmlns:xsi="http://www.w3.org/2001/XMLSchema-instance"
         xsi:schemaLocation="http://maven.apache.org/POM/4.0.0 http://maven.apache.org/xsd/maven-4.0.0.xsd">
    <modelVersion>4.0.0</modelVersion>


    <parent>
        <artifactId>mvn-defaults</artifactId>
        <groupId>io.nosqlbench</groupId>
        <version>4.15.60-SNAPSHOT</version>
        <relativePath>../mvn-defaults</relativePath>
    </parent>

    <artifactId>driver-jmx</artifactId>
    <packaging>jar</packaging>
    <name>${project.artifactId}</name>
    <description>
        A JMX nosqlbench ActivityType (AT) driver module;
        This provides the ability to query system via JMX
    </description>

    <dependencies>

        <dependency>
            <groupId>io.nosqlbench</groupId>
            <artifactId>drivers-api</artifactId>
<<<<<<< HEAD
            <version>4.15.59-SNAPSHOT</version>
=======
          <version>4.15.60-SNAPSHOT</version>
>>>>>>> e77bfea0
        </dependency>

        <dependency>
            <groupId>io.nosqlbench</groupId>
            <artifactId>engine-api</artifactId>
<<<<<<< HEAD
            <version>4.15.59-SNAPSHOT</version>
=======
          <version>4.15.60-SNAPSHOT</version>
>>>>>>> e77bfea0
        </dependency>

    </dependencies>

</project><|MERGE_RESOLUTION|>--- conflicted
+++ resolved
@@ -24,21 +24,13 @@
         <dependency>
             <groupId>io.nosqlbench</groupId>
             <artifactId>drivers-api</artifactId>
-<<<<<<< HEAD
-            <version>4.15.59-SNAPSHOT</version>
-=======
           <version>4.15.60-SNAPSHOT</version>
->>>>>>> e77bfea0
         </dependency>
 
         <dependency>
             <groupId>io.nosqlbench</groupId>
             <artifactId>engine-api</artifactId>
-<<<<<<< HEAD
-            <version>4.15.59-SNAPSHOT</version>
-=======
           <version>4.15.60-SNAPSHOT</version>
->>>>>>> e77bfea0
         </dependency>
 
     </dependencies>
