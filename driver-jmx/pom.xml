--- conflicted
+++ resolved
@@ -22,27 +22,16 @@
         <dependency>
             <groupId>io.nosqlbench</groupId>
             <artifactId>drivers-api</artifactId>
-<<<<<<< HEAD
-          <version>4.15.58-SNAPSHOT</version>
+            <version>4.15.64-SNAPSHOT</version>
             <scope>compile</scope>
         </dependency>
       <dependency>
         <groupId>io.nosqlbench</groupId>
         <artifactId>engine-api</artifactId>
-          <version>4.15.58-SNAPSHOT</version>
+        <version>4.15.64-SNAPSHOT</version>
         <scope>compile</scope>
       </dependency>
 
-=======
-          <version>4.15.64-SNAPSHOT</version>
-        </dependency>
-
-        <dependency>
-            <groupId>io.nosqlbench</groupId>
-            <artifactId>engine-api</artifactId>
-          <version>4.15.64-SNAPSHOT</version>
-        </dependency>
->>>>>>> 9e755572
 
     </dependencies>
 
