--- conflicted
+++ resolved
@@ -3,21 +3,12 @@
          xsi:schemaLocation="http://maven.apache.org/POM/4.0.0 http://maven.apache.org/xsd/maven-4.0.0.xsd">
     <modelVersion>4.0.0</modelVersion>
 
-<<<<<<< HEAD
     <parent>
         <artifactId>mvn-defaults</artifactId>
         <groupId>io.nosqlbench</groupId>
-        <version>4.15.59-SNAPSHOT</version>
+    <version>4.15.60-SNAPSHOT</version>
         <relativePath>../mvn-defaults</relativePath>
     </parent>
-=======
-  <parent>
-    <artifactId>mvn-defaults</artifactId>
-    <groupId>io.nosqlbench</groupId>
-    <version>4.15.60-SNAPSHOT</version>
-    <relativePath>../mvn-defaults</relativePath>
-  </parent>
->>>>>>> e77bfea0
 
     <artifactId>engine-docs</artifactId>
     <packaging>jar</packaging>
@@ -36,19 +27,11 @@
         <!--            <version>2.11.31-SNAPSHOT</version>-->
         <!--        </dependency>-->
 
-<<<<<<< HEAD
         <dependency>
             <groupId>io.nosqlbench</groupId>
             <artifactId>docsys</artifactId>
-            <version>4.15.59-SNAPSHOT</version>
+        <version>4.15.60-SNAPSHOT</version>
         </dependency>
-=======
-    <dependency>
-      <groupId>io.nosqlbench</groupId>
-      <artifactId>docsys</artifactId>
-        <version>4.15.60-SNAPSHOT</version>
-    </dependency>
->>>>>>> e77bfea0
 
     </dependencies>
 
