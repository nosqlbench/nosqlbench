<<<<<<< HEAD
<!--
  ~ Copyright (c) 2023 nosqlbench
  ~
  ~ Licensed under the Apache License, Version 2.0 (the "License");
  ~ you may not use this file except in compliance with the License.
  ~ You may obtain a copy of the License at
  ~
  ~     http://www.apache.org/licenses/LICENSE-2.0
  ~
  ~ Unless required by applicable law or agreed to in writing, software
  ~ distributed under the License is distributed on an "AS IS" BASIS,
  ~ WITHOUT WARRANTIES OR CONDITIONS OF ANY KIND, either express or implied.
  ~ See the License for the specific language governing permissions and
  ~ limitations under the License.
  -->

<project xmlns="http://maven.apache.org/POM/4.0.0" xmlns:xsi="http://www.w3.org/2001/XMLSchema-instance" xsi:schemaLocation="http://maven.apache.org/POM/4.0.0 http://maven.apache.org/xsd/maven-4.0.0.xsd">
=======
<project xmlns="http://maven.apache.org/POM/4.0.0" xmlns:xsi="http://www.w3.org/2001/XMLSchema-instance"
         xsi:schemaLocation="http://maven.apache.org/POM/4.0.0 http://maven.apache.org/xsd/maven-4.0.0.xsd">
>>>>>>> 9c25ad93
    <modelVersion>4.0.0</modelVersion>

    <parent>
        <artifactId>mvn-defaults</artifactId>
        <groupId>io.nosqlbench</groupId>
<<<<<<< HEAD
    <version>${revision}</version>
=======
        <version>4.17.33-SNAPSHOT</version>
>>>>>>> 9c25ad93
        <relativePath>../mvn-defaults</relativePath>
    </parent>

    <artifactId>engine-docs</artifactId>
    <packaging>jar</packaging>
    <name>${project.artifactId}</name>
    <description>CLI for nosqlbench.</description>

    <properties>
        <javadoc.name>nosqlbench Docs</javadoc.name>
    </properties>

    <dependencies>

        <!--        <dependency>-->
        <!--            <groupId>io.nosqlbench</groupId>-->
        <!--            <artifactId>engine-vis</artifactId>-->
        <!--            <version>2.11.31-SNAPSHOT</version>-->
        <!--        </dependency>-->

        <dependency>
            <groupId>io.nosqlbench</groupId>
            <artifactId>docsys</artifactId>
<<<<<<< HEAD
        <version>${revision}</version>
=======
            <version>4.17.33-SNAPSHOT</version>
>>>>>>> 9c25ad93
        </dependency>

    </dependencies>

    <build>
        <resources>
            <resource>
                <directory>src/main/resources</directory>
                <filtering>true</filtering>
            </resource>
        </resources>
    </build>

    <profiles>
        <profile>
            <id>assemble</id>
            <activation>
                <activeByDefault>true</activeByDefault>
            </activation>
            <build>
                <plugins>
                    <plugin>
                        <groupId>org.jacoco</groupId>
                        <artifactId>jacoco-maven-plugin</artifactId>
                        <version>0.8.8</version>
                        <executions>
                            <execution>
                                <id>prepare-agent</id>
                                <goals>
                                    <goal>prepare-agent</goal>
                                </goals>
                            </execution>
                            <execution>
                                <id>report</id>
                                <phase>test</phase>
                                <goals>
                                    <goal>report</goal>
                                </goals>
                            </execution>
                            <execution>
                                <id>jacoco-check</id>
                                <phase>verify</phase>
                                <goals>
                                    <goal>check</goal>
                                </goals>
                                <configuration>
                                    <rules>
                                        <rule>
                                            <element>BUNDLE</element>
                                            <limits>
                                                <limit>
                                                    <counter>INSTRUCTION</counter>
                                                    <value>COVEREDRATIO</value>
                                                    <minimum>0.00</minimum>
                                                    <maximum>1.00</maximum>
                                                </limit>
                                            </limits>
                                        </rule>
                                    </rules>
                                </configuration>
                            </execution>
                        </executions>
                    </plugin>

                    <plugin>
                        <groupId>org.apache.maven.plugins</groupId>
                        <artifactId>maven-assembly-plugin</artifactId>
                        <version>3.3.0</version>
                        <configuration>
                            <descriptorRefs>jar-with-dependencies</descriptorRefs>
                        </configuration>
                    </plugin>
                </plugins>
            </build>
        </profile>
    </profiles>


</project><|MERGE_RESOLUTION|>--- conflicted
+++ resolved
@@ -1,4 +1,3 @@
-<<<<<<< HEAD
 <!--
   ~ Copyright (c) 2023 nosqlbench
   ~
@@ -16,20 +15,12 @@
   -->
 
 <project xmlns="http://maven.apache.org/POM/4.0.0" xmlns:xsi="http://www.w3.org/2001/XMLSchema-instance" xsi:schemaLocation="http://maven.apache.org/POM/4.0.0 http://maven.apache.org/xsd/maven-4.0.0.xsd">
-=======
-<project xmlns="http://maven.apache.org/POM/4.0.0" xmlns:xsi="http://www.w3.org/2001/XMLSchema-instance"
-         xsi:schemaLocation="http://maven.apache.org/POM/4.0.0 http://maven.apache.org/xsd/maven-4.0.0.xsd">
->>>>>>> 9c25ad93
     <modelVersion>4.0.0</modelVersion>
 
     <parent>
         <artifactId>mvn-defaults</artifactId>
         <groupId>io.nosqlbench</groupId>
-<<<<<<< HEAD
     <version>${revision}</version>
-=======
-        <version>4.17.33-SNAPSHOT</version>
->>>>>>> 9c25ad93
         <relativePath>../mvn-defaults</relativePath>
     </parent>
 
@@ -53,11 +44,7 @@
         <dependency>
             <groupId>io.nosqlbench</groupId>
             <artifactId>docsys</artifactId>
-<<<<<<< HEAD
         <version>${revision}</version>
-=======
-            <version>4.17.33-SNAPSHOT</version>
->>>>>>> 9c25ad93
         </dependency>
 
     </dependencies>
